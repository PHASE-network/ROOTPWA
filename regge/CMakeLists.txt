#///////////////////////////////////////////////////////////////////////////
#//
#//    Copyright 2010
#//
#//    This file is part of rootpwa
#//
#//    rootpwa is free software: you can redistribute it and/or modify
#//    it under the terms of the GNU General Public License as published by
#//    the Free Software Foundation, either version 3 of the License, or
#//    (at your option) any later version.
#//
#//    rootpwa is distributed in the hope that it will be useful,
#//    but WITHOUT ANY WARRANTY; without even the implied warranty of
#//    MERCHANTABILITY or FITNESS FOR A PARTICULAR PURPOSE.  See the
#//    GNU General Public License for more details.
#//
#//    You should have received a copy of the GNU General Public License
#//    along with rootpwa.  If not, see <http://www.gnu.org/licenses/>.
#//
#///////////////////////////////////////////////////////////////////////////
#//-------------------------------------------------------------------------
#// File and Version Information:
#// $Rev:: 239                         $: revision of last commit
#// $Author:: bgrube                   $: author of last commit
#// $Date:: 2010-05-28 14:34:08 +0200 #$: date of last commit
#//
#// Description:
#//      build file for RootPwaTools library
#//
#//
#// Author List:
#//      Sebastian Neubert    TUM            (original author)
#//
#//
#//-------------------------------------------------------------------------


message(STATUS "")
message(STATUS ">>> Setting up 'regge' directory.")


# set include directories
set(INCLUDE_DIRECTORIES
<<<<<<< HEAD
	${ROOT_INCLUDE_DIR}
	${PWA2000_INCLUDE_DIR}
	${CMAKE_CURRENT_SOURCE_DIR}
	)
=======
  ${ROOT_INCLUDE_DIR}
  ${PWA2000_INCLUDE_DIR}
  ${TOOLS_INCLUDE_DIR}
  ${CMAKE_CURRENT_SOURCE_DIR}
)
>>>>>>> 1d8b0029
include_directories(${INCLUDE_DIRECTORIES})


# source files that are compiled into library
set(SOURCES
<<<<<<< HEAD
	reggeprop.cc
	)

=======
  reggeprop.cc
  pipiamp.cc
)
   
>>>>>>> 1d8b0029

# ROOT dictionary
#set(REGGE_DICTIONARY ${CMAKE_CURRENT_BINARY_DIR}/rootPwaReggeDict.cc)
#root_generate_dictionary(
#  "${TOOLS_DICTIONARY}"
##  "${CMAKE_CURRENT_SOURCE_DIR}"
#  "rootPwaReggeLinkDef.h"
#)
#set(SOURCES ${SOURCES} ${TOOLS_DICTIONARY})


# library
set(THIS_LIB "RootPwaRegge")
<<<<<<< HEAD
make_shared_library(
	"${THIS_LIB}"
	"${SOURCES}"
	"${ROOT_LIBS}"
	"${PWA2000_LIBS}"
	)
=======
make_shared_library("${THIS_LIB}" "${SOURCES}"
  "${ROOT_LIBS}"
  "${PWA2000_LIBS}"
  "${ROOTPWATOOLS_LIBS}"
)
>>>>>>> 1d8b0029


# executables
make_executable(testRegge testRegge.cc ${THIS_LIB})<|MERGE_RESOLUTION|>--- conflicted
+++ resolved
@@ -41,33 +41,20 @@
 
 # set include directories
 set(INCLUDE_DIRECTORIES
-<<<<<<< HEAD
 	${ROOT_INCLUDE_DIR}
 	${PWA2000_INCLUDE_DIR}
+	${TOOLS_INCLUDE_DIR}
 	${CMAKE_CURRENT_SOURCE_DIR}
 	)
-=======
-  ${ROOT_INCLUDE_DIR}
-  ${PWA2000_INCLUDE_DIR}
-  ${TOOLS_INCLUDE_DIR}
-  ${CMAKE_CURRENT_SOURCE_DIR}
-)
->>>>>>> 1d8b0029
 include_directories(${INCLUDE_DIRECTORIES})
 
 
 # source files that are compiled into library
 set(SOURCES
-<<<<<<< HEAD
 	reggeprop.cc
+	pipiamp.cc
 	)
 
-=======
-  reggeprop.cc
-  pipiamp.cc
-)
-   
->>>>>>> 1d8b0029
 
 # ROOT dictionary
 #set(REGGE_DICTIONARY ${CMAKE_CURRENT_BINARY_DIR}/rootPwaReggeDict.cc)
@@ -81,20 +68,13 @@
 
 # library
 set(THIS_LIB "RootPwaRegge")
-<<<<<<< HEAD
 make_shared_library(
 	"${THIS_LIB}"
 	"${SOURCES}"
 	"${ROOT_LIBS}"
 	"${PWA2000_LIBS}"
+	"${ROOTPWATOOLS_LIBS}"
 	)
-=======
-make_shared_library("${THIS_LIB}" "${SOURCES}"
-  "${ROOT_LIBS}"
-  "${PWA2000_LIBS}"
-  "${ROOTPWATOOLS_LIBS}"
-)
->>>>>>> 1d8b0029
 
 
 # executables
