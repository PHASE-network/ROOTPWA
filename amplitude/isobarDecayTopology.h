///////////////////////////////////////////////////////////////////////////
//
//    Copyright 2010
//
//    This file is part of rootpwa
//
//    rootpwa is free software: you can redistribute it and/or modify
//    it under the terms of the GNU General Public License as published by
//    the Free Software Foundation, either version 3 of the License, or
//    (at your option) any later version.
//
//    rootpwa is distributed in the hope that it will be useful,
//    but WITHOUT ANY WARRANTY; without even the implied warranty of
//    MERCHANTABILITY or FITNESS FOR A PARTICULAR PURPOSE.  See the
//    GNU General Public License for more details.
//
//    You should have received a copy of the GNU General Public License
//    along with rootpwa. If not, see <http://www.gnu.org/licenses/>.
//
///////////////////////////////////////////////////////////////////////////
//-------------------------------------------------------------------------
// File and Version Information:
// $Rev::                             $: revision of last commit
// $Author::                          $: author of last commit
// $Date::                            $: date of last commit
//
// Description:
//      container class that holds all external information for
//      amplitude calculation of isobar decay
//
//
// Author List:
//      Boris Grube          TUM            (original author)
//
//
//-------------------------------------------------------------------------


#ifndef ISOBARDECAYTOPOLOGY_H
#define ISOBARDECAYTOPOLOGY_H

#include <boost/tuple/tuple.hpp>

#include "isobarDecayVertex.h"
#include "decayTopology.h"


namespace rpwa {  

	// amplitude symmetrization info
	struct symTermMap {
		symTermMap(const std::complex<double>&      f,
		           const std::vector<unsigned int>& m)
			: factor       (f),
			  fsPartPermMap(m)
		{ }
		std::complex<double>      factor;         ///< factor to be applied to symmetrization term
		std::vector<unsigned int> fsPartPermMap;  ///< final-state-particle permutation map
	};
	

	class isobarDecayTopology;
	typedef boost::shared_ptr<isobarDecayTopology> isobarDecayTopologyPtr;
	

	class isobarDecayTopology : public decayTopology {

	public:

		isobarDecayTopology();
		isobarDecayTopology(const productionVertexPtr&               productionVertex,
		                    const std::vector<isobarDecayVertexPtr>& isobarDecayVertices,
		                    const std::vector<particlePtr>&          fsParticles,
		                    const bool                               performTopologyCheck = true);
		isobarDecayTopology(const productionVertexPtr&               productionVertex,
		                    const std::vector<interactionVertexPtr>& isobarDecayVertices,
		                    const std::vector<particlePtr>&          fsParticles,
		                    const bool                               performTopologyCheck = true);
		isobarDecayTopology(const isobarDecayTopology&               topo);
		isobarDecayTopology(const decayTopology&                     topo);
		virtual ~isobarDecayTopology();

		isobarDecayTopology& operator =(const isobarDecayTopology& topo);
		isobarDecayTopology& operator =(const decayTopology&       topo);
		isobarDecayTopologyPtr clone(const bool cloneFsParticles    = false,
		                             const bool cloneProdKinematics = false) const  ///< creates deep copy of isobar decay topology; must not be virtual
		{ return isobarDecayTopologyPtr(doClone(cloneFsParticles, cloneProdKinematics)); }
		virtual void clear();  ///< deletes all information

		const std::vector<isobarDecayVertexPtr>& isobarDecayVertices() const { return _isobarVertices;    }  ///< returns all isobar decay vertices ordered by depth-first; first vertex is X-decay vertex
		const isobarDecayVertexPtr&              XIsobarDecayVertex () const { return _isobarVertices[0]; }  ///< returns X-decay vertex

		bool checkTopology   () const;  ///< returns whether decay has the correct topology
		bool checkConsistency() const;  ///< checks conservation rules on all vertices

		isobarDecayTopology subDecay(const nodeDesc& startNd,
		                             const bool      linkToParentTopo = false);  ///< returns sub-decay tree that starts at given node
		isobarDecayTopology subDecay(const isobarDecayVertexPtr& startVert,
		                             const bool                  linkToParentTopo = false)
		{ return subDecay(node(startVert), linkToParentTopo); }  ///< returns sub-decay tree that starts at given vertex

		void addDecay(const isobarDecayTopology& topo);  ///< returns sub-decay tree that starts at given vertex

		static isobarDecayTopology joinDaughterDecays
		(const isobarDecayVertexPtr&             parentVertex,
		 const std::vector<isobarDecayTopology>& daughterDecays);  ///< joins daughter decay graphs and connects them to a common parent vertex
		static isobarDecayTopology joinDaughterDecays
		(const isobarDecayVertexPtr& parentVertex,
		 const isobarDecayTopology&  daughter1Decay,
		 const isobarDecayTopology&  daughter2Decay);  ///< joins daughter decay graphs and connects them to a common parent vertex

<<<<<<< HEAD
		const TLorentzVector& calcIsobarLzVec();  ///< (re)calculates Lorentz-vectors of all isobars in the decay from final-state particles and returns Lorentz-vector of X-system
	  
		void calcIsobarCharges   (bool quiet = false);  ///< sets isobar charges as defined by final-state particles
		void calcIsobarBaryonNmbs();                    ///< sets isobar baryon numbers as defined by final-state particles
	  
=======
		const TLorentzVector& calcIsobarLzVec();  ///< (re)calculates Lorentz-vectors of all isobars in the decay from final state particles and returns Lorentz-vector of X-system

		void calcIsobarCharges   ();  ///< sets isobar charges as defined by final state particles
		void calcIsobarBaryonNmbs();  ///< sets isobar baryon numbers as defined by final state particles

>>>>>>> 60359485
		virtual std::ostream& print(std::ostream& out) const;  ///< prints decay topology in human-readable form

		virtual std::ostream& writeGraphViz(std::ostream&      out);          ///< writes graph in GraphViz DOT format
		virtual bool          writeGraphViz(const std::string& outFileName);  ///< writes graph in GraphViz DOT format

		static bool debug() { return _debug; }                             ///< returns debug flag
		static void setDebug(const bool debug = true) { _debug = debug; }  ///< sets debug flag
<<<<<<< HEAD
	 
		double getIsospinClebschGordanProduct(isobarDecayVertexPtr vertex = isobarDecayVertexPtr()) const;  ///< returns product of isospin Clebsch-Gordans for all two-body decays in the topology

		std::vector<symTermMap> getIsospinSymmetrization();  ///< returns all final-state permutations needed for isospin symmetrization

		std::vector<isobarDecayVertexPtr> findIsobarBoseSymVertices() const;  ///< returns all isobar vertices that have isobar daughters that decay into the same final state

=======
>>>>>>> 60359485


	protected:

		isobarDecayTopology& constructDecay(const productionVertexPtr&               productionVertex,
		                                    const std::vector<isobarDecayVertexPtr>& isobarDecayVertices,
		                                    const std::vector<particlePtr>&          fsParticles,
		                                    const bool                               performTopologyCheck = true);  ///< constructs the decay graph based on final-state particles and vertices
		isobarDecayTopology& constructDecay(const productionVertexPtr&               productionVertex,
		                                    const std::vector<interactionVertexPtr>& isobarDecayVertices,
<<<<<<< HEAD
		                                    const std::vector<particlePtr>&          fsParticles,
		                                    const bool                               performTopologyCheck = true);  ///< constructs the decay graph based on final-state particles and vertices
	  
=======
		                                    const std::vector<particlePtr>&          fsParticles);  ///< constructs the decay graph based on final state particles and vertices


	private:

		virtual isobarDecayTopology* doClone(const bool cloneFsParticles,
		                                     const bool cloneProdKinematics) const;  ///< helper function to use covariant return types with smart pointers; needed for public clone()

>>>>>>> 60359485
		void buildIsobarVertexArray();  ///< (re)builds array of isobar decay vertices

		std::vector<isobarDecayVertexPtr> _isobarVertices;  ///< array of isobar-decay vertices excluding production vertex; ordered depth-first; this is a copy of the respective array in decayTopology

		static bool _debug;  ///< if set to true, debug messages are printed

	};


	inline
	isobarDecayTopologyPtr
	createIsobarDecayTopology(const productionVertexPtr&               productionVertex,
	                          const std::vector<isobarDecayVertexPtr>& isobarDecayVertices,
	                          const std::vector<particlePtr>&          fsParticles,
	                          const bool                               performTopologyCheck = true)
	{
		isobarDecayTopologyPtr topo(new isobarDecayTopology(productionVertex, isobarDecayVertices,
		                                                    fsParticles, performTopologyCheck));
		return topo;
	}


	inline
	isobarDecayTopologyPtr
	createIsobarDecayTopology(const productionVertexPtr&               productionVertex,
	                          const std::vector<interactionVertexPtr>& isobarDecayVertices,
	                          const std::vector<particlePtr>&          fsParticles,
	                          const bool                               performTopologyCheck = true)
	{
		isobarDecayTopologyPtr topo(new isobarDecayTopology(productionVertex, isobarDecayVertices,
		                                                    fsParticles, performTopologyCheck));
		return topo;
	}
	
	
	inline
	isobarDecayTopologyPtr
	createIsobarDecayTopology(const isobarDecayTopology& topo)
	{
		isobarDecayTopologyPtr topoCopy(new isobarDecayTopology(topo));
		return topoCopy;
	}
	
	
	inline
	isobarDecayTopologyPtr
	createIsobarDecayTopology(const decayTopology& topo)
	{
		isobarDecayTopologyPtr topoCopy(new isobarDecayTopology(topo));
		return topoCopy;
	}


	inline
	std::ostream&
	operator <<(std::ostream&              out,
	            const isobarDecayTopology& topo)
	{
		return topo.print(out);
	}


} // namespace rpwa


#endif  // ISOBARDECAYTOPOLOGY_H<|MERGE_RESOLUTION|>--- conflicted
+++ resolved
@@ -109,19 +109,11 @@
 		 const isobarDecayTopology&  daughter1Decay,
 		 const isobarDecayTopology&  daughter2Decay);  ///< joins daughter decay graphs and connects them to a common parent vertex
 
-<<<<<<< HEAD
 		const TLorentzVector& calcIsobarLzVec();  ///< (re)calculates Lorentz-vectors of all isobars in the decay from final-state particles and returns Lorentz-vector of X-system
-	  
+
 		void calcIsobarCharges   (bool quiet = false);  ///< sets isobar charges as defined by final-state particles
 		void calcIsobarBaryonNmbs();                    ///< sets isobar baryon numbers as defined by final-state particles
-	  
-=======
-		const TLorentzVector& calcIsobarLzVec();  ///< (re)calculates Lorentz-vectors of all isobars in the decay from final state particles and returns Lorentz-vector of X-system
-
-		void calcIsobarCharges   ();  ///< sets isobar charges as defined by final state particles
-		void calcIsobarBaryonNmbs();  ///< sets isobar baryon numbers as defined by final state particles
-
->>>>>>> 60359485
+
 		virtual std::ostream& print(std::ostream& out) const;  ///< prints decay topology in human-readable form
 
 		virtual std::ostream& writeGraphViz(std::ostream&      out);          ///< writes graph in GraphViz DOT format
@@ -129,16 +121,12 @@
 
 		static bool debug() { return _debug; }                             ///< returns debug flag
 		static void setDebug(const bool debug = true) { _debug = debug; }  ///< sets debug flag
-<<<<<<< HEAD
 	 
 		double getIsospinClebschGordanProduct(isobarDecayVertexPtr vertex = isobarDecayVertexPtr()) const;  ///< returns product of isospin Clebsch-Gordans for all two-body decays in the topology
 
 		std::vector<symTermMap> getIsospinSymmetrization();  ///< returns all final-state permutations needed for isospin symmetrization
 
 		std::vector<isobarDecayVertexPtr> findIsobarBoseSymVertices() const;  ///< returns all isobar vertices that have isobar daughters that decay into the same final state
-
-=======
->>>>>>> 60359485
 
 
 	protected:
@@ -149,12 +137,8 @@
 		                                    const bool                               performTopologyCheck = true);  ///< constructs the decay graph based on final-state particles and vertices
 		isobarDecayTopology& constructDecay(const productionVertexPtr&               productionVertex,
 		                                    const std::vector<interactionVertexPtr>& isobarDecayVertices,
-<<<<<<< HEAD
 		                                    const std::vector<particlePtr>&          fsParticles,
 		                                    const bool                               performTopologyCheck = true);  ///< constructs the decay graph based on final-state particles and vertices
-	  
-=======
-		                                    const std::vector<particlePtr>&          fsParticles);  ///< constructs the decay graph based on final state particles and vertices
 
 
 	private:
@@ -162,7 +146,6 @@
 		virtual isobarDecayTopology* doClone(const bool cloneFsParticles,
 		                                     const bool cloneProdKinematics) const;  ///< helper function to use covariant return types with smart pointers; needed for public clone()
 
->>>>>>> 60359485
 		void buildIsobarVertexArray();  ///< (re)builds array of isobar decay vertices
 
 		std::vector<isobarDecayVertexPtr> _isobarVertices;  ///< array of isobar-decay vertices excluding production vertex; ordered depth-first; this is a copy of the respective array in decayTopology
