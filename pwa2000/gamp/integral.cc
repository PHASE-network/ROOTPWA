--- conflicted
+++ resolved
@@ -57,38 +57,28 @@
 integral&
 integral::files(char** fileList)
 {
-<<<<<<< HEAD
 	list<string> fList;
 	while (*fileList) {
-		fList.push_back(*fileList);
+		// check if filesize is nonzero.
+		ifstream in;
+		in.open(*fileList);
+		bool isok = false;
+		if (in) {
+			in.seekg (0, ifstream::end);
+			int length = in.tellg();
+			if (length > 0)
+				isok = true;
+			else
+				cerr << "File "<< *fileList << " has zero length. Skipping." << endl;
+		} else
+			cerr << "File "<< *fileList << " not found." << endl;
+		if (isok)
+			fList.push_back(*fileList);
+		in.close();
 		++fileList;
 	}
 	files(fList);
 	return *this;
-=======
-  list<string> fList;
-  while (*fileList) {
-    // check if filesize is nonzero.
-    ifstream in;in.open(*fileList);
-    bool isok=false;
-    if (in) {
-      in.seekg (0, ifstream::end);
-      int length = in.tellg ();
-      if(length>0)isok=true;
-      else {
-	cerr << "File "<< *fileList << " has zero length. Skipping." << endl;
-      }
-    } else {
-      cerr << "File "<< *fileList << " not found." << endl;
-    }
-    
-    if(isok)fList.push_back(*fileList);
-    in.close();
-    ++fileList;
-  }
-  files(fList);
-  return *this;
->>>>>>> 07c0b0c3
 }
 
 
@@ -322,16 +312,6 @@
 integral&
 integral::scan(istream& is)
 {
-<<<<<<< HEAD
-	int    indexSize = 0, index = 0;
-	string name;
-	is >> _nwaves >> _nevents >> _sum >> indexSize;
-	while (indexSize--) {
-		is >> name >> index;
-		_index[name] = index;
-	}
-	return *this;
-=======
   int    indexSize = 0, index = 0;
   string name;
   is >> _nwaves >> _nevents >> _sum >> indexSize;
@@ -339,11 +319,10 @@
     is >> name >> index;
     // get rid of an eventual path
     int slashpos = name.rfind('/');
-    if (slashpos != (int) string::npos){
-    	name.erase(0, slashpos+1);
+    if (slashpos != (int) string::npos) {
+    	name.erase(0, slashpos + 1);
     }
     _index[name] = index;
   }
   return *this;
->>>>>>> 07c0b0c3
 }