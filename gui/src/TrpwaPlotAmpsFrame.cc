--- conflicted
+++ resolved
@@ -988,24 +988,6 @@
 		} else {
 			cout << " no wave named " << current_wave << " in " << selected_tree->GetName() << " found "<< endl;
 		}
-<<<<<<< HEAD
-		gPad->Clear();
-		plotted_graphs[3]->Draw("APZ");
-
-		// wave A - wave B coherence
-		canvas_selected_waves->cd(4);
-		TMultiGraph* _graph_pad4 =
-		plotCoherence(selected_tree, indexA, indexB, false, icolor, false, "", "APZ",
-		              selectExpr.str(), branchName);
-		if (!plotted_graphs[4]){
-			plotted_graphs[4] = _graph_pad4;
-		} else {
-			plotted_graphs[4]->SetTitle(_graph_pad4->GetTitle());
-			plotted_graphs[4]->Add(_graph_pad4);
-		}
-		gPad->Clear();
-		plotted_graphs[4]->Draw("APZ");
-=======
 		_graph = fitresult->Get_Coherence(current_wave, current_anchor_wave, true);
 		if (_graph){
 			if (!plotted_most_likely_graphs[ipad]){
@@ -1020,7 +1002,6 @@
 			plotted_most_likely_graphs[ipad]->GetXaxis()->SetTitle(_graph->GetXaxis()->GetTitle());
 			plotted_most_likely_graphs[ipad]->GetYaxis()->SetTitle(_graph->GetYaxis()->GetTitle());
 		}
->>>>>>> f4f5564b
 	}
 
 	Set_Mass_range();
