--- conflicted
+++ resolved
@@ -96,25 +96,15 @@
 	    const std::vector<std::pair<int, int> >&  fitParCovMatrixIndices,  // indices of fit parameters for real and imaginary part in covariance matrix matrix
 	    const TCMatrix&                           normIntegral);           // normalization integral over full phase space without acceptance
 
-<<<<<<< HEAD
   double       massBinCenter() const { return _massBinCenter;    }  ///< returns center value of mass bin
   double       logLikelihood() const { return _logLikelihood;    }  ///< returns log(likelihood) at maximum
+  double       evidence     () const ;                              ///< return the model evidence (OccamFactorMethod)
   unsigned int rank         () const { return _rank;             }  ///< returns rank of fit
   unsigned int nmbEvents    () const { return _nmbEvents;        }  ///< returns number of events in bin
+  unsigned int normNmbEvents() const { return _normNmbEvents;    }  ///< returns number of events to normalize to
   unsigned int nmbWaves     () const { return _waveNames.size(); }  ///< returns number of waves in fit
   unsigned int nmbProdAmps  () const { return _prodAmps.size();  }  ///< returns number of production amplitudes
-
-=======
-  double       massBinCenter() const { return _massBinCenter;     }  ///< returns center value of mass bin
-  double       logLikelihood() const { return _logLikelihood;     }  ///< returns log(likelihood) at maximum
-  double       evidence     () const ;                               ///< return the model evidence (OccamFactorMethod)
-  unsigned int rank         () const { return _rank;              }  ///< returns rank of fit
-  unsigned int nmbEvents    () const { return _nmbEvents;         }  ///< returns number of events in bin
-  unsigned int normNmbEvents() const { return _normNmbEvents;     }  ///< returns number of events to normalize to
-  unsigned int nmbWaves     () const { return _waveNames.size();  }  ///< returns number of waves in fit
-  unsigned int nmbProdAmps  () const { return _prodAmps.size();   }  ///< returns number of production amplitudes
   
->>>>>>> 4e5fdeeb
   TString waveName    (const unsigned int waveIndex)    const { return _waveNames[waveIndex];       }  ///< returns name of wave at index
   TString prodAmpName (const unsigned int prodAmpIndex) const { return _prodAmpNames[prodAmpIndex]; }  ///< returns name of production amplitude at index
 
