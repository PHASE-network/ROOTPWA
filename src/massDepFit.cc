--- conflicted
+++ resolved
@@ -79,159 +79,130 @@
 usage(const string& progName,
       const int     errCode = 0)
 {
-<<<<<<< HEAD
 	rpwa::cerr << "usage:" << endl
-	           << progName
-	           << " -c configfile -i inputfile [-o outfile -l # -u #"
-	           << "  -M minimizer [-m algorithm] -t # -q -h] [-S fitResultFiles]" << endl
-	           << "    where:" << endl
-	           << "        -c file    path to config File" << endl
-	           << "        -i file    path to input file" << endl
-	           << "        -o file    path to output file (default: 'mDep.result.root')" << endl
+		           << progName
+		           << " -c configfile -i inputfile [-o outfile -l # -u #"
+		           << "  -M minimizer [-m algorithm] -t # -q -h -P -C] [-S fitResultFiles]" << endl
+		           << "    where:" << endl
+		           << "        -c file    path to config File" << endl
+		           << "        -i file    path to input file" << endl
+		           << "        -o file    path to output file (default: 'mDep.result.root')" << endl
 		//       << "        -r #       rank of spin density matrix (default: 1)" << endl
-	           << "        -l # -u #  lower and upper mass range used for fit" << endl
-	           << "        -M name    minimizer (default: Minuit2)" << endl
-	           << "        -m name    minimization algorithm (optional, default: Migrad)" << endl
-	           << "                   available minimizers: Minuit:      Migrad, Simplex, Minimize, Migrad_imp" << endl
-	           << "                                         Minuit2:     Migrad, Simplex, Combined, Scan, Fumili" << endl
-	           << "                                         GSLMultiMin: ConjugateFR, ConjugatePR, BFGS, BFGS2, SteepestDescent" << endl
-	           << "                                         GSLMultiFit: -" << endl
-	           << "                                         GSLSimAn:    -" << endl
-	           << "                                         Linear:      Robust" << endl
-	           << "                                         Fumili:      -" << endl
-	           << "        -t #       minimizer tolerance (default: 1e-10)" << endl
-	           << "        -q         run quietly (default: false)" << endl
-	           << "        -h         print help" << endl
-	           << "        -P         plotting only - no fit" << endl
-	           << "        -S files   Systematic error plotting. give list of files" << endl
-
-	           << endl;
-=======
-  cerr << "usage:" << endl
-       << progName
-       << " -c configfile -i inputfile [-o outfile -l # -u #"
-       << "  -M minimizer [-m algorithm] -t # -q -h -P -C] [-S fitResultFiles]" << endl
-       << "    where:" << endl
-       << "        -c file    path to config File" << endl
-       << "        -i file    path to input file" << endl
-       << "        -o file    path to output file (default: 'mDep.result.root')" << endl
-    //       << "        -r #       rank of spin density matrix (default: 1)" << endl
-       << "        -l # -u #  lower and upper mass range used for fit" << endl
-       << "        -M name    minimizer (default: Minuit2)" << endl
-       << "        -m name    minimization algorithm (optional, default: Migrad)" << endl
-       << "                   available minimizers: Minuit:      Migrad, Simplex, Minimize, Migrad_imp" << endl
-       << "                                         Minuit2:     Migrad, Simplex, Combined, Scan, Fumili" << endl
-       << "                                         GSLMultiMin: ConjugateFR, ConjugatePR, BFGS, BFGS2, SteepestDescent" << endl
-       << "                                         GSLMultiFit: -" << endl
-       << "                                         GSLSimAn:    -" << endl
-       << "                                         Linear:      Robust" << endl
-       << "                                         Fumili:      -" << endl
-       << "        -t #       minimizer tolerance (default: 1e-10)" << endl
-       << "        -q         run quietly (default: false)" << endl
-       << "        -h         print help" << endl
-       << "        -P         plotting only - no fit" << endl
-       << "        -C         switch OFF covariances between real and imag part" << endl
-       << "        -S files   Systematic error plotting. give list of files" << endl
-
-       << endl;
->>>>>>> 89facdd0
-  exit(errCode);
+		           << "        -l # -u #  lower and upper mass range used for fit" << endl
+		           << "        -M name    minimizer (default: Minuit2)" << endl
+		           << "        -m name    minimization algorithm (optional, default: Migrad)" << endl
+		           << "                   available minimizers: Minuit:      Migrad, Simplex, Minimize, Migrad_imp" << endl
+		           << "                                         Minuit2:     Migrad, Simplex, Combined, Scan, Fumili" << endl
+		           << "                                         GSLMultiMin: ConjugateFR, ConjugatePR, BFGS, BFGS2, SteepestDescent" << endl
+		           << "                                         GSLMultiFit: -" << endl
+		           << "                                         GSLSimAn:    -" << endl
+		           << "                                         Linear:      Robust" << endl
+		           << "                                         Fumili:      -" << endl
+		           << "        -t #       minimizer tolerance (default: 1e-10)" << endl
+		           << "        -q         run quietly (default: false)" << endl
+		           << "        -h         print help" << endl
+		           << "        -P         plotting only - no fit" << endl
+		           << "        -C         switch OFF covariances between real and imag part" << endl
+		           << "        -S files   Systematic error plotting. give list of files" << endl
+
+		           << endl;
+	exit(errCode);
 }
 
 //  function loops through fitResults and puts phasespace values into a graph for interpolation
 //  THIS CONTAINS NOW THE RIGHT VALUE NOT!!! THE SQRT!!!
 TGraph*
 getPhaseSpace(TTree* tree, TF1* fsps,const std::string& wave){
-  unsigned int n=tree->GetEntries();
-  TGraph* graph=new TGraph(n);
-  fitResult* res=0;
-  tree->SetBranchAddress("fitResult_v2",&res);
-  for(unsigned int i=0; i<n; ++i){
-    tree->GetEntry(i);
-    double m=res->massBinCenter();
-    double ps=res->phaseSpaceIntegral(wave);
-    ps*=ps; // remember that phaseSpaceIntegral returns sqrt of integral!!! 
-    //ps*=fsps->Eval(m);
-    graph->SetPoint(i,m,ps);
-  }
-  return graph;
+	unsigned int n=tree->GetEntries();
+	TGraph* graph=new TGraph(n);
+	fitResult* res=0;
+	tree->SetBranchAddress("fitResult_v2",&res);
+	for(unsigned int i=0; i<n; ++i){
+		tree->GetEntry(i);
+		double m=res->massBinCenter();
+		double ps=res->phaseSpaceIntegral(wave);
+		ps*=ps; // remember that phaseSpaceIntegral returns sqrt of integral!!!
+		//ps*=fsps->Eval(m);
+		graph->SetPoint(i,m,ps);
+	}
+	return graph;
 }
 
 // changes status of variables (fixed/released)
 // fixed values from config remain fixed
 // parameters are taken from current status of fitter
-// level 
+// level
 // 0 = release only couplings
 // 1 = release couplings and masses
 // 2 = release couplings, masses and widths
-void releasePars(Minimizer* minimizer, const pwacompset& compset, 
-		 const vector<string>& anchorwave_reso,
-		 const vector<string>& anchorwave_channel,
-		 int level){
-  // copy state
-  unsigned int npar=minimizer->NDim();
-  double par[npar];
-  for(unsigned int i=0;i<npar;++i)par[i]=minimizer->X()[i];
-  minimizer->Clear();
-
-  unsigned int parcount=0;
-  for(unsigned int ic=0;ic<compset.n();++ic){
-    const pwacomponent& comp=*compset[ic];
-    TString name(comp.name());
-    double mmin,mmax,gmin,gmax;
-    comp.getLimits(mmin,mmax,gmin,gmax);
-    if(comp.fixM() || level==0)minimizer->SetFixedVariable(parcount,
-					       (name+"_M").Data() ,
-					       par[parcount]);
-    else minimizer->SetLimitedVariable(parcount, 
-				       (name+"_M").Data(), 
-				       par[parcount], 
-				       5.0,
-				       mmin,mmax);
-    if(level==0 && !comp.fixM()) printInfo << minimizer->VariableName(parcount) 
-			   << " fixed to " << par[parcount] << endl;
-    ++parcount;
-    if(comp.fixGamma() || level < 2)minimizer->SetFixedVariable(parcount,
-						   (name+"_Gamma").Data() ,
-						    par[parcount]);
-    else minimizer->SetLimitedVariable(parcount, 
-				       (name+"_Gamma").Data(), 
-				       par[parcount], 
-				       5.0,
-				       gmin,gmax);
-    if(level<2 && !comp.fixGamma()) printInfo << minimizer->VariableName(parcount) 
-			  << " fixed to " << par[parcount] << endl;
-    ++parcount;
-
-    std::map<std::string,pwachannel >::const_iterator it=comp.channels().begin();
-    while(it!=comp.channels().end()){
-      minimizer->SetVariable(parcount,(name + "_ReC" + it->first).Data() , par[parcount], 10.0);
-      ++parcount;
-      // fix one phase
-      if(find(anchorwave_reso.begin(),anchorwave_reso.end(),name)!=anchorwave_reso.end() && find(anchorwave_channel.begin(),anchorwave_channel.end(),it->first)!=anchorwave_channel.end()){
-	minimizer->SetFixedVariable(parcount,(name + "_ImC" + it->first).Data() , 0.0);
-      }
-      else {minimizer->SetVariable(parcount,(name + "_ImC" + it->first).Data() , par[parcount], 0.10);}
-      ++parcount;
-      ++it;
-    } // end loop over channels
-  }// end loop over components
-  // set phase space
-  unsigned int nfreePS=compset.nFreePSPar();
-  for(unsigned int ifreePS=0;ifreePS<nfreePS;++ifreePS){
-    double val,lower,upper;
-    val=par[parcount];
-    compset.getFreePSLimits(ifreePS,lower,upper);
-    TString name("PSP_"); name+=+ifreePS;
-    minimizer->SetLimitedVariable(parcount, 
-				  name.Data(), 
-				  val, 0.0001 ,lower,upper);
-  }
-
-
- 
-  const unsigned int nfree=minimizer->NFree();
-  printInfo <<  nfree  << " Free Parameters in fit" << endl;
+void releasePars(Minimizer* minimizer, const pwacompset& compset,
+                 const vector<string>& anchorwave_reso,
+                 const vector<string>& anchorwave_channel,
+                 int level){
+	// copy state
+	unsigned int npar=minimizer->NDim();
+	double par[npar];
+	for(unsigned int i=0;i<npar;++i)par[i]=minimizer->X()[i];
+	minimizer->Clear();
+
+	unsigned int parcount=0;
+	for(unsigned int ic=0;ic<compset.n();++ic){
+		const pwacomponent& comp=*compset[ic];
+		TString name(comp.name());
+		double mmin,mmax,gmin,gmax;
+		comp.getLimits(mmin,mmax,gmin,gmax);
+		if(comp.fixM() || level==0)minimizer->SetFixedVariable(parcount,
+		                                                       (name+"_M").Data() ,
+		                                                       par[parcount]);
+		else minimizer->SetLimitedVariable(parcount,
+		                                   (name+"_M").Data(),
+		                                   par[parcount],
+		                                   5.0,
+		                                   mmin,mmax);
+		if(level==0 && !comp.fixM()) printInfo << minimizer->VariableName(parcount)
+		                                       << " fixed to " << par[parcount] << endl;
+		++parcount;
+		if(comp.fixGamma() || level < 2)minimizer->SetFixedVariable(parcount,
+		                                                            (name+"_Gamma").Data() ,
+		                                                            par[parcount]);
+		else minimizer->SetLimitedVariable(parcount,
+		                                   (name+"_Gamma").Data(),
+		                                   par[parcount],
+		                                   5.0,
+		                                   gmin,gmax);
+		if(level<2 && !comp.fixGamma()) printInfo << minimizer->VariableName(parcount)
+		                                          << " fixed to " << par[parcount] << endl;
+		++parcount;
+
+		std::map<std::string,pwachannel >::const_iterator it=comp.channels().begin();
+		while(it!=comp.channels().end()){
+			minimizer->SetVariable(parcount,(name + "_ReC" + it->first).Data() , par[parcount], 10.0);
+			++parcount;
+			// fix one phase
+			if(find(anchorwave_reso.begin(),anchorwave_reso.end(),name)!=anchorwave_reso.end() && find(anchorwave_channel.begin(),anchorwave_channel.end(),it->first)!=anchorwave_channel.end()){
+				minimizer->SetFixedVariable(parcount,(name + "_ImC" + it->first).Data() , 0.0);
+			}
+			else {minimizer->SetVariable(parcount,(name + "_ImC" + it->first).Data() , par[parcount], 0.10);}
+			++parcount;
+			++it;
+		} // end loop over channels
+	}// end loop over components
+	// set phase space
+	unsigned int nfreePS=compset.nFreePSPar();
+	for(unsigned int ifreePS=0;ifreePS<nfreePS;++ifreePS){
+		double val,lower,upper;
+		val=par[parcount];
+		compset.getFreePSLimits(ifreePS,lower,upper);
+		TString name("PSP_"); name+=+ifreePS;
+		minimizer->SetLimitedVariable(parcount,
+		                              name.Data(),
+		                              val, 0.0001 ,lower,upper);
+	}
+
+
+
+	const unsigned int nfree=minimizer->NFree();
+	printInfo <<  nfree  << " Free Parameters in fit" << endl;
 
 
 }
@@ -244,1365 +215,1365 @@
 {
 	using rpwa::cout;
 	using rpwa::cerr;
-  // --------------------------------------------------------------------------
-   // internal parameters
-  const string       valTreeName         = "pwa";
-  const string       valBranchName       = "fitResult_v2";
-  // double             defaultStartValue   = 0.01;
-//   bool               useFixedStartValues = false;
-//   double             startValStep        = 0.0005;
-  const unsigned int maxNmbOfIterations  = 20000;
-  const bool         runHesse            = true;
-  const bool         runMinos            = false;
-  bool               onlyPlotting        = false;
-  bool               sysPlotting         = false;
-  bool               doCov               = true;
-
-  //unsigned int maxParNameLength = 20;       // maximum length of parameter names
-//   int                startValSeed        = 1234567;
- // parse command line options
-  const string progName           = argv[0];
-  double       massBinMin         = 0;                      // [MeV/c^2]
-  double       massBinMax         = 5000;                      // [MeV/c^2]
-  
-  string       inFileName         = "fitresult.root";       // input filename
-  string       outFileName        = "mDep.result.root";       // output filename
-  //string       normIntFileName    = "";                     // file with normalization integrals
-  string       minimizerType[2]   = {"Minuit2", "Migrad"};  // minimizer, minimization algorithm
-  double       minimizerTolerance = 1e-10;                  // minimizer tolerance
-  bool         quiet              = false;
-  
-  string       configFile;        // configuration file
-
-extern char* optarg;
- extern int optind;
-  // extern int optind;
-  int ca;
-  while ((ca = getopt(argc, argv, "c:i:o:u:l:M:m:t:qhPCS")) != -1)
-    switch (ca) {
-    case 'c':
-      configFile = optarg;
-      break;
-    case 'o':
-      outFileName = optarg;
-      break;
-     case 'i':
-      inFileName = optarg;
-      break;
-    case 'M':
-      minimizerType[0] = optarg;
-      break;
-    case 'm':
-      minimizerType[1] = optarg;
-      break;
-    case 't':
-      minimizerTolerance = atof(optarg);
-      break;
-   case 'l':
-      massBinMin = atof(optarg);
-      break;
-   case 'u':
-      massBinMax = atof(optarg);
-      break;
-    case 'q':
-      quiet = true;
-      break;
-    case 'h':
-      usage(progName);
-      break;
-    case 'P':
-      onlyPlotting=true;
-      break;
-    case 'C':
-      doCov=false;
-      break;
-    case 'S':
-      sysPlotting=true;
-      break;
-    }
-
-
- // open input file and get results tree
-  TFile* infile=TFile::Open(inFileName.c_str());
-  if(infile==NULL){
-    cerr << "Input file " << inFileName <<" not found."<< endl;
-    return 1;
-  }
-  TTree* tree=(TTree*)infile->Get(valTreeName.c_str());
-  if(tree==NULL){
-    cerr << "Input tree " << valTreeName <<" not found."<< endl;
-    return 1;
-  }
-
-
-  vector<TTree*> sysTrees;
-  if(sysPlotting){
-    // add this fit
-    sysTrees.push_back(tree);
-    // open files with fits  
-    for(int i=optind;i<argc;++i){
-      // open input file and get results tree
-      TFile* infile=TFile::Open(argv[i]);
-      if(infile==NULL){
-	cerr << "Systematics Input file " << inFileName <<" not found."<< endl;
-	return 1;
-      }
-      TTree* systree=(TTree*)infile->Get(valTreeName.c_str());
-      if(systree==NULL){
-	cerr << "Input tree " << valTreeName <<" not found."<< endl;
-	return 1;
-      }
-      sysTrees.push_back(systree);
-    }
-    printInfo << sysTrees.size() << " files for systematics found " << endl;
-  }// end if sysPlotting
-
-  printInfo << "creating and setting up likelihood function" << endl;
-  printInfo << "doCovariances = " << doCov << endl;
-
-  
-
-  // Setup Component Set (Resonances + Background)
-  pwacompset compset;
-  Config Conf;
-  Conf.readFile(configFile.c_str());
-  const Setting& root = Conf.getRoot();
-  bool check=true;
-
-  // overall Phasespace
-  double gps=0;
-  double pslower=0;
-  double psupper=0;
-  if(Conf.exists("ps")){
-    const Setting &pss = root["ps"];
-    check&=pss.lookupValue("formfactor",gps);
-    check&=pss.lookupValue("lower",pslower);
-    check&=pss.lookupValue("upper",psupper);
-   
-  }
- // add overall phase space
- TF1* fPS=new TF1("fps","[1] * ((x-[0])/1000.)^5*(1.+((x-[0])/1000.)*[2])*exp(-[3]* ((x-[0])/1000.)^2)",900,3000);
-  fPS->SetParameter(0,698); //5pi threshold
-  fPS->SetParLimits(0,698,698);
-  fPS->SetParameter(1,308.7E-6); // normalization
-  fPS->SetParLimits(1,308.7E-6,308.7E-6); //
-  fPS->SetParameter(2,4.859); // correction
-  fPS->SetParLimits(2,4.859,4.859);
-  fPS->SetParameter(3,gps); // Damping
-  fPS->SetParLimits(3,pslower,psupper);
-  //fPS->SetParameter(3,10); // Normalization
-  //TF1* fPS=new TF1("fps","1.",900,4000);
-
-
-  // Resonances
-  if(Conf.exists("components.resonances")){
-    const Setting &bws = root["components"]["resonances"];
-    // loop through breitwigners
-    int nbw=bws.getLength();
-    printInfo << "found " << nbw << " Resonances in config" << endl;
-    for(int ibw = 0; ibw < nbw; ++ibw) {
-      const Setting &bw = bws[ibw];
-      string jpc;
-      string name;
-      double mass=-1;double ml,mu;int mfix; 
-      double width=-1;double wl,wu;int wfix;int wdyn;
-     
-      check&=bw.lookupValue("name",     name);
-      check&=bw.lookupValue("jpc",       jpc);
-      const Setting &massSet = bw["mass"];
-      check&=massSet.lookupValue("val",        mass);
-      check&=massSet.lookupValue("lower",        ml);
-      check&=massSet.lookupValue("upper",        mu);
-      check&=massSet.lookupValue("fix",        mfix);
-      const Setting &widthSet = bw["width"];
-      check&=widthSet.lookupValue("val",       width);
-      check&=widthSet.lookupValue("lower",       wl);
-      check&=widthSet.lookupValue("upper",       wu);
-      check&=widthSet.lookupValue("fix",       wfix);
-      bool checkdyn=widthSet.lookupValue("dyn",       wdyn);
-      if(!checkdyn)wdyn=0;
-      cout << "---------------------------------------------------------------------" << endl;
-      cout << name << "    JPC = " << jpc << endl;
-      cout << "mass(limits)  = " << mass <<" ("<<ml<<","<<mu<<") MeV/c^2";
-      if(mfix==1)cout<<"  -- FIXED";
-      cout<< endl;
-      cout << "width(limits) = " << width <<" ("<<wl<<","<<wu<<") MeV/c^2";
-      if(wfix==1)cout<<"  -- FIXED";
-      if(wdyn!=0)cout<<"  -- DYNAMIC WIDTH";
-      else cout<<"  -- CONST WIDTH";
-      cout<< endl;
-      const Setting &channelSet = bw["decaychannels"];
-      unsigned int nCh=channelSet.getLength();
-      cout << "Decaychannels (coupling):" << endl;
-      std::map<std::string,pwachannel > channels;
-      for(unsigned int iCh=0;iCh<nCh;++iCh){
-	const Setting &ch = channelSet[iCh];
-	string amp;
-	double cRe=0;
-	double cIm=0;
-	check&=ch.lookupValue("amp",amp);
-	check&=ch.lookupValue("coupling_Re",cRe);
-	check&=ch.lookupValue("coupling_Im",cIm);
-	complex<double> C(cRe,cIm);
-	cout << "   " << amp << "  " << C << endl;
-	channels[amp]=pwachannel(C,getPhaseSpace(tree,fPS,amp));
-      }// end loop over channels
-      if(!check){
-	printErr << "Bad config value lookup! Check your config file!" << endl;
-	return 1;
-      }
-      pwacomponent* comp1=new pwacomponent(name,mass,width,channels);
-      cerr << "created component" << endl;
-      comp1->setLimits(ml,mu,wl,wu);
-      comp1->setFixed(mfix,wfix);
-      if(wdyn==0)comp1->setConstWidth();
-      compset.add(comp1);
-      cout << "CHECK val(m0)="<< comp1->val(mass) << endl;
-    }// end loop over resonances
-  }
-  cout << endl;
-  // Background components
-  if(Conf.exists("components.background")){
-    const Setting &bws = root["components"]["background"];
-    // loop through breitwigners
-    int nbw=bws.getLength();
-    printInfo << "found " << nbw << " Background components in config" << endl;
-    for(int ibw = 0; ibw < nbw; ++ibw) {
-      const Setting &bw = bws[ibw];
-      string name;
-      double mass=-1;double ml,mu;int mfix; 
-      double width=-1;double wl,wu;int wfix;
-     
-      check&=bw.lookupValue("name",     name);
-      const Setting &massSet = bw["m0"];
-      check&=massSet.lookupValue("val",        mass);
-      check&=massSet.lookupValue("lower",        ml);
-      check&=massSet.lookupValue("upper",        mu);
-      check&=massSet.lookupValue("fix",        mfix);
-      const Setting &widthSet = bw["g"];
-      check&=widthSet.lookupValue("val",       width);
-      check&=widthSet.lookupValue("lower",       wl);
-      check&=widthSet.lookupValue("upper",       wu);
-      check&=widthSet.lookupValue("fix",       wfix);
-      cout << "---------------------------------------------------------------------" << endl;
-      cout << name << endl;
-      cout << "mass-offset(limits)  = " << mass <<" ("<<ml<<","<<mu<<") MeV/c^2";
-      if(mfix==1)cout<<"  -- FIXED";
-      cout<< endl;
-      cout << "g(limits)            = " << width <<" ("<<wl<<","<<wu<<") MeV/c^2";
-      if(wfix==1)cout<<"  -- FIXED";
-      cout<< endl;
-      std::map<std::string,pwachannel > channels;
-      string amp;
-      double cRe=0;
-      double cIm=0;
-      double mIso1=0;
-      double mIso2=0;
-      check&=bw.lookupValue("amp",amp);
-      check&=bw.lookupValue("coupling_Re",cRe);
-      check&=bw.lookupValue("coupling_Im",cIm);
-      check&=bw.lookupValue("mIsobar1",mIso1);
-      check&=bw.lookupValue("mIsobar2",mIso2);
-      complex<double> C(cRe,cIm);
-      cout << "Decaychannel (coupling):" << endl;
-      cout << "   " << amp << "  " << C << endl;
-      cout << "   Isobar masses: " << mIso1<<"  "<< mIso2<< endl;
-      channels[amp]=pwachannel(C,getPhaseSpace(tree,fPS,amp));
-
-      if(!check){
-	printErr << "Bad config value lookup! Check your config file!" << endl;
-	return 1;
-      }
-      pwabkg* bkg=new pwabkg(name,mass,width,channels);
-      bkg->setIsobars(mIso1,mIso2);
-      bkg->setLimits(ml,mu,wl,wu);
-      bkg->setFixed(mfix,wfix);
-      compset.add(bkg);
-    }// end loop over background
-  }// endif
-
-
- cout << "---------------------------------------------------------------------" << endl << endl;
-
-   compset.setPS(fPS);
-   compset.doMapping();
-
- cout << "---------------------------------------------------------------------" << endl << endl;
-
-  // set anchorwave
-  vector<string> anchorwave_channel;
-  vector<string> anchorwave_reso;
-  if(Conf.exists("components.anchorwave")){
-    const Setting &anc = root["components"]["anchorwave"];
-    // loop through breitwigners
-    unsigned int nanc=anc.getLength();
-    for(unsigned int ianc=0;ianc<nanc;++ianc){
-      string ch,re;
-      const Setting &anco = anc[ianc];
-      anco.lookupValue("channel",ch);
-      anco.lookupValue("resonance",re);
-      cout << "Ancorwave: "<< endl;
-      cout << "    " << re << endl;
-      cout << "    " << ch << endl;
-      anchorwave_channel.push_back(ch);
-      anchorwave_reso.push_back(re);
-    }
-  }
-
-
-    cout << "---------------------------------------------------------------------" << endl << endl;
- 
- 
-
-  massDepFitLikeli L;
-  L.init(tree,fPS,&compset,massBinMin,massBinMax,doCov);
-
-   const unsigned int nmbPar  = L.NDim();
-  // double par[nmbPar];
-  // for(unsigned int ip=0;ip<nmbPar;++ip)par[ip]=1.4;
-
-
-  // TStopwatch watch;
-  // L.DoEval(par);
-  // watch.Stop();
-
-  
-  //printInfo << "TESTCALL TO LIKELIHOOD takes " <<  maxPrecisionAlign(watch.CpuTime()) << " s" << endl;
-  
-  printInfo << nmbPar << " Parameters in fit" << endl;
- 
-  // ---------------------------------------------------------------------------
-  // setup minimizer
-  printInfo << "creating and setting up minimizer " << minimizerType[0] << " using algorithm " << minimizerType[1] << endl;
-  Minimizer* minimizer = Factory::CreateMinimizer(minimizerType[0], minimizerType[1]);
-  if (!minimizer) { 
-    printErr << "could not create minimizer! exiting!" << endl;
-    throw;
-  }
-  minimizer->SetFunction(L);
-  minimizer->SetPrintLevel((quiet) ? 0 : 3);
-
-  // ---------------------------------------------------------------------------
-
-  // Set startvalues
-  unsigned int parcount=0;
-  for(unsigned int ic=0;ic<compset.n();++ic){
-    const pwacomponent& comp=*compset[ic];
-    TString name(comp.name());
-    double mmin,mmax,gmin,gmax;
-    comp.getLimits(mmin,mmax,gmin,gmax);
-    if(comp.fixM())minimizer->SetFixedVariable(parcount++,
-					       (name+"_M").Data() ,
-					       comp.m0());
-    else minimizer->SetLimitedVariable(parcount++, 
-				       (name+"_M").Data(), 
-				       comp.m0(), 
-				       0.10,
-				       mmin,mmax);
-    if(comp.fixGamma())minimizer->SetFixedVariable(parcount++,
-						   (name+"_Gamma").Data() ,
-						   comp.gamma());
-    else minimizer->SetLimitedVariable(parcount++, 
-				       (name+"_Gamma").Data(), 
-				       comp.gamma(), 
-				       0.01,
-				       gmin,gmax);
-    std::map<std::string,pwachannel >::const_iterator it=comp.channels().begin();
-    while(it!=comp.channels().end()){
-      minimizer->SetVariable(parcount++,(name + "_ReC" + it->first).Data() , it->second.C().real(), 0.10);
-      
-      // fix one phase
-      if(find(anchorwave_reso.begin(),anchorwave_reso.end(),name)!=anchorwave_reso.end() && find(anchorwave_channel.begin(),anchorwave_channel.end(),it->first)!=anchorwave_channel.end()){
-	minimizer->SetFixedVariable(parcount++,(name + "_ImC" + it->first).Data() , 0.0);
-      }
-      else {minimizer->SetVariable(parcount++,(name + "_ImC" + it->first).Data() , it->second.C().imag(), 0.10);}
-      
-      ++it;
-    } // end loop over channels
-  }// end loop over components
-  // set phase space
-  unsigned int nfreePS=compset.nFreePSPar();
-  for(unsigned int ifreePS=0;ifreePS<nfreePS;++ifreePS){
-    double val,lower,upper;
-    val=compset.getFreePSPar(ifreePS);
-    compset.getFreePSLimits(ifreePS,lower,upper);
-    TString name("PSP_"); name+=+ifreePS;
-    minimizer->SetLimitedVariable(parcount++, 
-				  name.Data(), 
-				  val, 0.0001 ,lower,upper);
-  }
-
-
- 
-  const unsigned int nfree=minimizer->NFree();
-  printInfo <<  nfree  << " Free Parameters in fit" << endl;
-
-
-  // find minimum of likelihood function
-  double chi2=0;
-  if(onlyPlotting) printInfo << "Plotting mode, skipping minimzation!" << endl;
-  else {
-    printInfo << "performing minimization. MASSES AND WIDTHS FIXED" << endl;
-    
-    minimizer->SetMaxIterations(maxNmbOfIterations);
-    minimizer->SetMaxFunctionCalls(maxNmbOfIterations*5);
-    minimizer->SetTolerance    (minimizerTolerance);
-    // only do couplings
-    TStopwatch fitW;
-    // releasePars(minimizer,compset,anchorwave_reso,anchorwave_channel,0);
-    bool success = minimizer->Minimize();
-    if(!success)printWarn << "minimization failed." << endl;
-    else printInfo << "minimization successful." << endl;
-    printInfo << "Minimization took " <<  maxPrecisionAlign(fitW.CpuTime()) << " s" << endl;
-    //release masses
-    releasePars(minimizer,compset,anchorwave_reso,anchorwave_channel,1);
-    printInfo << "performing minimization. MASSES RELEASED" << endl;
-    fitW.Start();
-    success &= minimizer->Minimize();
-    if(!success)printWarn << "minimization failed." << endl;
-    else printInfo << "minimization successful." << endl;
-    printInfo << "Minimization took " <<  maxPrecisionAlign(fitW.CpuTime()) << " s" << endl;
-    //release widths
-    releasePars(minimizer,compset,anchorwave_reso,anchorwave_channel,2);
-    printInfo << "performing minimization. ALL RELEASED" << endl;
-    fitW.Start();
-    success &= minimizer->Minimize();
-    printInfo << "Minimization took " <<  maxPrecisionAlign(fitW.CpuTime()) << " s" << endl;
-
-    const double* par=minimizer->X();
-    compset.setPar(par);
-    cerr << compset << endl;
-    if (success){
-      printInfo << "minimization finished successfully." << endl;
-      chi2=minimizer->MinValue();
-    }
-    else
-      printWarn << "minimization failed." << endl;
-    if (runHesse) {
-      printInfo << "calculating Hessian matrix." << endl;
-      success = minimizer->Hesse();  // comes only with ROOT 5.24+
-      if (!success)
-	printWarn << "calculation of Hessian matrix failed." << endl;
-    }
-  }
-  printInfo << "minimization stopped after " << minimizer->NCalls() << " function calls. minimizer status summary:" << endl
-	    << "    total number of parameters .......................... " << minimizer->NDim()             << endl
-	    << "    number of free parameters ........................... " << minimizer->NFree()            << endl
-	    << "    maximum allowed number of iterations ................ " << minimizer->MaxIterations()    << endl
-	    << "    maximum allowed number of function calls ............ " << minimizer->MaxFunctionCalls() << endl
-	    << "    minimizer status .................................... " << minimizer->Status()           << endl
-	    << "    minimizer provides error and error matrix ........... " << minimizer->ProvidesError()    << endl
-	    << "    minimizer has performed detailed error validation ... " << minimizer->IsValidError()     << endl
-	    << "    estimated distance to minimum ....................... " << minimizer->Edm()              << endl
-	    << "    statistical scale used for error calculation ........ " << minimizer->ErrorDef()         << endl
-	    << "    minimizer strategy .................................. " << minimizer->Strategy()         << endl
-	    << "    absolute tolerance .................................. " << minimizer->Tolerance()        << endl;
-  
-
-  // ---------------------------------------------------------------------------
-  // print results
-  //map<TString, double> errormap;
-  printInfo << "minimization result:" << endl;
-  for (unsigned int i = 0; i< nmbPar; ++i) {
-    cout << "    parameter [" << setw(3) << i << "] ";
-    cout << minimizer->VariableName(i) << " " ;
-      //	 << setw(maxParNameLength); //<< L.parName(i) << " = ";
-    //if (parIsFixed[i])
-    //  cout << minimizer->X()[i] << " (fixed)" << endl;
-    //else {
-      cout << setw(12) << maxPrecisionAlign(minimizer->X()[i]) << " +- "
-	   << setw(12) << maxPrecisionAlign(minimizer->Errors()[i]);
-      //errormap[minimizer]=minimizer->Errors()[i];
-      
-
-      if (runMinos && (i == 156)) {  // does not work for all parameters
-	double minosErrLow = 0;
-	double minosErrUp  = 0;
-	const bool success = minimizer->GetMinosError(i, minosErrLow, minosErrUp);
-	if (success)
-	  cout << "    Minos: " << "[" << minosErrLow << ", +" << minosErrUp << "]" << endl;
-      } else
+	// --------------------------------------------------------------------------
+	// internal parameters
+	const string       valTreeName         = "pwa";
+	const string       valBranchName       = "fitResult_v2";
+	// double             defaultStartValue   = 0.01;
+	//   bool               useFixedStartValues = false;
+	//   double             startValStep        = 0.0005;
+	const unsigned int maxNmbOfIterations  = 20000;
+	const bool         runHesse            = true;
+	const bool         runMinos            = false;
+	bool               onlyPlotting        = false;
+	bool               sysPlotting         = false;
+	bool               doCov               = true;
+
+	//unsigned int maxParNameLength = 20;       // maximum length of parameter names
+	//   int                startValSeed        = 1234567;
+	// parse command line options
+	const string progName           = argv[0];
+	double       massBinMin         = 0;                      // [MeV/c^2]
+	double       massBinMax         = 5000;                      // [MeV/c^2]
+
+	string       inFileName         = "fitresult.root";       // input filename
+	string       outFileName        = "mDep.result.root";       // output filename
+	//string       normIntFileName    = "";                     // file with normalization integrals
+	string       minimizerType[2]   = {"Minuit2", "Migrad"};  // minimizer, minimization algorithm
+	double       minimizerTolerance = 1e-10;                  // minimizer tolerance
+	bool         quiet              = false;
+
+	string       configFile;        // configuration file
+
+	extern char* optarg;
+	extern int optind;
+	// extern int optind;
+	int ca;
+	while ((ca = getopt(argc, argv, "c:i:o:u:l:M:m:t:qhPCS")) != -1)
+		switch (ca) {
+		case 'c':
+			configFile = optarg;
+			break;
+		case 'o':
+			outFileName = optarg;
+			break;
+		case 'i':
+			inFileName = optarg;
+			break;
+		case 'M':
+			minimizerType[0] = optarg;
+			break;
+		case 'm':
+			minimizerType[1] = optarg;
+			break;
+		case 't':
+			minimizerTolerance = atof(optarg);
+			break;
+		case 'l':
+			massBinMin = atof(optarg);
+			break;
+		case 'u':
+			massBinMax = atof(optarg);
+			break;
+		case 'q':
+			quiet = true;
+			break;
+		case 'h':
+			usage(progName);
+			break;
+		case 'P':
+			onlyPlotting=true;
+			break;
+		case 'C':
+			doCov=false;
+			break;
+		case 'S':
+			sysPlotting=true;
+			break;
+		}
+
+
+	// open input file and get results tree
+	TFile* infile=TFile::Open(inFileName.c_str());
+	if(infile==NULL){
+		cerr << "Input file " << inFileName <<" not found."<< endl;
+		return 1;
+	}
+	TTree* tree=(TTree*)infile->Get(valTreeName.c_str());
+	if(tree==NULL){
+		cerr << "Input tree " << valTreeName <<" not found."<< endl;
+		return 1;
+	}
+
+
+	vector<TTree*> sysTrees;
+	if(sysPlotting){
+		// add this fit
+		sysTrees.push_back(tree);
+		// open files with fits
+		for(int i=optind;i<argc;++i){
+			// open input file and get results tree
+			TFile* infile=TFile::Open(argv[i]);
+			if(infile==NULL){
+				cerr << "Systematics Input file " << inFileName <<" not found."<< endl;
+				return 1;
+			}
+			TTree* systree=(TTree*)infile->Get(valTreeName.c_str());
+			if(systree==NULL){
+				cerr << "Input tree " << valTreeName <<" not found."<< endl;
+				return 1;
+			}
+			sysTrees.push_back(systree);
+		}
+		printInfo << sysTrees.size() << " files for systematics found " << endl;
+	}// end if sysPlotting
+
+	printInfo << "creating and setting up likelihood function" << endl;
+	printInfo << "doCovariances = " << doCov << endl;
+
+
+
+	// Setup Component Set (Resonances + Background)
+	pwacompset compset;
+	Config Conf;
+	Conf.readFile(configFile.c_str());
+	const Setting& root = Conf.getRoot();
+	bool check=true;
+
+	// overall Phasespace
+	double gps=0;
+	double pslower=0;
+	double psupper=0;
+	if(Conf.exists("ps")){
+		const Setting &pss = root["ps"];
+		check&=pss.lookupValue("formfactor",gps);
+		check&=pss.lookupValue("lower",pslower);
+		check&=pss.lookupValue("upper",psupper);
+
+	}
+	// add overall phase space
+	TF1* fPS=new TF1("fps","[1] * ((x-[0])/1000.)^5*(1.+((x-[0])/1000.)*[2])*exp(-[3]* ((x-[0])/1000.)^2)",900,3000);
+	fPS->SetParameter(0,698); //5pi threshold
+	fPS->SetParLimits(0,698,698);
+	fPS->SetParameter(1,308.7E-6); // normalization
+	fPS->SetParLimits(1,308.7E-6,308.7E-6); //
+	fPS->SetParameter(2,4.859); // correction
+	fPS->SetParLimits(2,4.859,4.859);
+	fPS->SetParameter(3,gps); // Damping
+	fPS->SetParLimits(3,pslower,psupper);
+	//fPS->SetParameter(3,10); // Normalization
+	//TF1* fPS=new TF1("fps","1.",900,4000);
+
+
+	// Resonances
+	if(Conf.exists("components.resonances")){
+		const Setting &bws = root["components"]["resonances"];
+		// loop through breitwigners
+		int nbw=bws.getLength();
+		printInfo << "found " << nbw << " Resonances in config" << endl;
+		for(int ibw = 0; ibw < nbw; ++ibw) {
+			const Setting &bw = bws[ibw];
+			string jpc;
+			string name;
+			double mass=-1;double ml,mu;int mfix;
+			double width=-1;double wl,wu;int wfix;int wdyn;
+
+			check&=bw.lookupValue("name",     name);
+			check&=bw.lookupValue("jpc",       jpc);
+			const Setting &massSet = bw["mass"];
+			check&=massSet.lookupValue("val",        mass);
+			check&=massSet.lookupValue("lower",        ml);
+			check&=massSet.lookupValue("upper",        mu);
+			check&=massSet.lookupValue("fix",        mfix);
+			const Setting &widthSet = bw["width"];
+			check&=widthSet.lookupValue("val",       width);
+			check&=widthSet.lookupValue("lower",       wl);
+			check&=widthSet.lookupValue("upper",       wu);
+			check&=widthSet.lookupValue("fix",       wfix);
+			bool checkdyn=widthSet.lookupValue("dyn",       wdyn);
+			if(!checkdyn)wdyn=0;
+			cout << "---------------------------------------------------------------------" << endl;
+			cout << name << "    JPC = " << jpc << endl;
+			cout << "mass(limits)  = " << mass <<" ("<<ml<<","<<mu<<") MeV/c^2";
+			if(mfix==1)cout<<"  -- FIXED";
+			cout<< endl;
+			cout << "width(limits) = " << width <<" ("<<wl<<","<<wu<<") MeV/c^2";
+			if(wfix==1)cout<<"  -- FIXED";
+			if(wdyn!=0)cout<<"  -- DYNAMIC WIDTH";
+			else cout<<"  -- CONST WIDTH";
+			cout<< endl;
+			const Setting &channelSet = bw["decaychannels"];
+			unsigned int nCh=channelSet.getLength();
+			cout << "Decaychannels (coupling):" << endl;
+			std::map<std::string,pwachannel > channels;
+			for(unsigned int iCh=0;iCh<nCh;++iCh){
+				const Setting &ch = channelSet[iCh];
+				string amp;
+				double cRe=0;
+				double cIm=0;
+				check&=ch.lookupValue("amp",amp);
+				check&=ch.lookupValue("coupling_Re",cRe);
+				check&=ch.lookupValue("coupling_Im",cIm);
+				complex<double> C(cRe,cIm);
+				cout << "   " << amp << "  " << C << endl;
+				channels[amp]=pwachannel(C,getPhaseSpace(tree,fPS,amp));
+			}// end loop over channels
+			if(!check){
+				printErr << "Bad config value lookup! Check your config file!" << endl;
+				return 1;
+			}
+			pwacomponent* comp1=new pwacomponent(name,mass,width,channels);
+			cerr << "created component" << endl;
+			comp1->setLimits(ml,mu,wl,wu);
+			comp1->setFixed(mfix,wfix);
+			if(wdyn==0)comp1->setConstWidth();
+			compset.add(comp1);
+			cout << "CHECK val(m0)="<< comp1->val(mass) << endl;
+		}// end loop over resonances
+	}
 	cout << endl;
-  }
-
- cout << "---------------------------------------------------------------------" << endl;
- // Reduced chi2
- 
- printInfo << chi2 << " chi2" << endl;
- unsigned int numdata=L.NDataPoints();
- // numDOF
- unsigned int numDOF=numdata-nfree;
- printInfo << numDOF << " degrees of freedom" << endl;
- double redChi2 = chi2/(double)numDOF;
- printInfo << redChi2 << " chi2/nDF" << endl;
- cout << "---------------------------------------------------------------------" << endl;
-
-
-  // write out results
-  // Likelihood and such
- const Setting& fitqualS= root["fitquality"];
- Setting& chi2S=fitqualS["chi2"];
- chi2S=chi2;
- Setting& ndfS=fitqualS["ndf"];
- ndfS=(int)numDOF;
- Setting& redchi2S=fitqualS["redchi2"];
- redchi2S=redChi2;
- const Setting& psS= root["ps"];
- Setting& ffS=psS["formfactor"];
- ffS=(double)fPS->GetParameter(3);
-
- if(nfreePS>0){
-   Setting& ffeS=psS["error"];
-   ffeS=minimizer->Errors()[minimizer->VariableIndex("PSP_0")];
- }
- 
-  // Setup Component Set (Resonances + Background)
-  const Setting& bws= root["components"]["resonances"];
-  const Setting& bkgs= root["components"]["background"];
-  unsigned int nbws=bws.getLength();
-  unsigned int nbkgs=bkgs.getLength();
-  // loop over components
-  unsigned int nc=compset.n();
-  for(unsigned int ic=0;ic<nc;++ic){
-    const pwacomponent* comp=compset[ic];
-    string name=comp->name();
-    // search corresponding setting
-   
-    string sname;
-    bool found=false;
-    for(unsigned int is=0;is<nbws;++is){
-      const Setting& bw = bws[is];
-      bw.lookupValue("name",     sname);
-      if(sname==name){
-	found=true;
-	// set values to this setting
-	Setting& sm = bw["mass"];
-	Setting& smval = sm["val"];
-	smval = comp->m0();
-	Setting& smerr = sm["error"];
-	TString merrname=name+"_M";
-	smerr=minimizer->Errors()[minimizer->VariableIndex(merrname.Data())];
-	
-	Setting& sw = bw["width"];
-	Setting& swval = sw["val"];
-	swval = comp->gamma();
-
-	Setting& swerr = sw["error"];
-	TString werrname=name+"_Gamma";
-	swerr=minimizer->Errors()[minimizer->VariableIndex(werrname.Data())];
-
-	cout << name 
-	     << "   mass="<<double(smval)<<" +- "<<double(smerr)
-	     << "   width="<<double(swval)<<" +- "<<double(swerr)<< endl;
-
-	// loop through channel and fix couplings
-	const Setting& sChn=bw["decaychannels"];
-	unsigned int nCh=sChn.getLength();
-	const std::map<std::string,pwachannel >& ch=comp->channels();
-	std::map<std::string,pwachannel>::const_iterator it=ch.begin();
-	for(;it!=ch.end();++it){
-	  std::complex<double> c= it->second.C();
-	  string ampname=it->first;
-	  // loop through channels in setting
-	  for(unsigned int isc=0;isc<nCh;++isc){
-	    Setting& sCh=sChn[isc];
-	    string amp; sCh.lookupValue("amp",amp);
-	    if(amp==ampname){
-	      Setting& sRe=sCh["coupling_Re"];
-	      sRe=c.real();
-	      Setting& sIm=sCh["coupling_Im"];
-	       sIm=c.imag();
-	      break;
-	    } // endif
-	  } // end loop through cannels in setting
-	  
-	} // end loop through channels of component
-
-	break;
-      }
-    }
-
-    // loop over background settings
-    if(!found){
-      for(unsigned int is=0;is<nbkgs;++is){
-	const Setting& bw = bkgs[is];
-	bw.lookupValue("name",     sname);
-	if(sname==name){
-	  Setting& sm = bw["m0"];
-	  Setting& smval = sm["val"];
-	  smval = comp->m0();
-	  Setting& sw = bw["g"];
-	  Setting& swval = sw["val"];
-	  swval = comp->gamma();
-
-	  const pwachannel& ch=comp->channels().begin()->second;
-	  std::complex<double> c=ch.C();
-	  Setting& sRe=bw["coupling_Re"];
-	  sRe=c.real();
-	  Setting& sIm=bw["coupling_Im"];
-	  sIm=c.imag();
-	  break;
-	}
-      }
-    }
-    
-
-    
-
-  }
-
-
-
-
- //  bool check=true;
-//   // Resonances
-//   if(Conf.exists("components.resonances")){
-//     const Setting &bws = root["components"]["resonances"];
-//     // loop through breitwigners
-//     int nbw=bws.getLength();
-//     printInfo << "found " << nbw << " Resonances in config" << endl;
-//     for(int ibw = 0; ibw < nbw; ++ibw) {
-//       const Setting &bw = bws[ibw];
-//       string jpc;
-//       string name;
-//       double mass=-1;double ml,mu;int mfix; 
-//       double width=-1;double wl,wu;int wfix;
-     
-//       check&=bw.lookupValue("name",     name);
-//       check&=bw.lookupValue("jpc",       jpc);
-//       const Setting &massSet = bw["mass"];
-//       check&=massSet.lookupValue("val",        mass);
-//       check&=massSet.lookupValue("lower",        ml);
-//       check&=massSet.lookupValue("upper",        mu);
-//       check&=massSet.lookupValue("fix",        mfix);
-//       const Setting &widthSet = bw["width"];
-//       check&=widthSet.lookupValue("val",       width);
-//       check&=widthSet.lookupValue("lower",       wl);
-//       check&=widthSet.lookupValue("upper",       wu);
-//       check&=widthSet.lookupValue("fix",       wfix);
-//       cout << "---------------------------------------------------------------------" << endl;
-//       cout << name << "    JPC = " << jpc << endl;
-//       cout << "mass(limits)  = " << mass <<" ("<<ml<<","<<mu<<") MeV/c^2";
-//       if(mfix==1)cout<<"  -- FIXED";
-//       cout<< endl;
-//       cout << "width(limits) = " << width <<" ("<<wl<<","<<wu<<") MeV/c^2";
-//       if(wfix==1)cout<<"  -- FIXED";
-//       cout<< endl;
-//       const Setting &channelSet = bw["decaychannels"];
-//       unsigned int nCh=channelSet.getLength();
-//       cout << "Decaychannels (coupling):" << endl;
-//       std::map<std::string,pwachannel > channels;
-//       for(unsigned int iCh=0;iCh<nCh;++iCh){
-// 	const Setting &ch = channelSet[iCh];
-// 	string amp;
-// 	double cRe=0;
-// 	double cIm=0;
-// 	check&=ch.lookupValue("amp",amp);
-// 	check&=ch.lookupValue("coupling_Re",cRe);
-// 	check&=ch.lookupValue("coupling_Im",cIm);
-// 	complex<double> C(cRe,cIm);
-// 	cout << "   " << amp << "  " << C << endl;
-// 	channels[amp]=pwachannel(C,getPhaseSpace(tree,amp));
-//       }// end loop over channels
-//       if(!check){
-// 	printErr << "Bad config value lookup! Check your config file!" << endl;
-// 	return 1;
-//       }
-//       pwacomponent* comp1=new pwacomponent(name,mass,width,channels);
-//       comp1->setLimits(ml,mu,wl,wu);
-//       comp1->setFixed(mfix,wfix);
-//       compset.add(comp1);
-//     }// end loop over resonances
-//   }
-//   cout << endl;
-//   // Background components
-//   if(Conf.exists("components.background")){
-//     const Setting &bws = root["components"]["background"];
-//     // loop through breitwigners
-//     int nbw=bws.getLength();
-//     printInfo << "found " << nbw << " Background components in config" << endl;
-//     for(int ibw = 0; ibw < nbw; ++ibw) {
-//       const Setting &bw = bws[ibw];
-//       string name;
-//       double mass=-1;double ml,mu;int mfix; 
-//       double width=-1;double wl,wu;int wfix;
-     
-//       check&=bw.lookupValue("name",     name);
-//       const Setting &massSet = bw["m0"];
-//       check&=massSet.lookupValue("val",        mass);
-//       check&=massSet.lookupValue("lower",        ml);
-//       check&=massSet.lookupValue("upper",        mu);
-//       check&=massSet.lookupValue("fix",        mfix);
-//       const Setting &widthSet = bw["g"];
-//       check&=widthSet.lookupValue("val",       width);
-//       check&=widthSet.lookupValue("lower",       wl);
-//       check&=widthSet.lookupValue("upper",       wu);
-//       check&=widthSet.lookupValue("fix",       wfix);
-//       cout << "---------------------------------------------------------------------" << endl;
-//       cout << name << endl;
-//       cout << "mass-offset(limits)  = " << mass <<" ("<<ml<<","<<mu<<") MeV/c^2";
-//       if(mfix==1)cout<<"  -- FIXED";
-//       cout<< endl;
-//       cout << "g(limits)            = " << width <<" ("<<wl<<","<<wu<<") MeV/c^2";
-//       if(wfix==1)cout<<"  -- FIXED";
-//       cout<< endl;
-//       std::map<std::string,pwachannel > channels;
-//       string amp;
-//       double cRe=0;
-//       double cIm=0;
-//       double mIso1=0;
-//       double mIso2=0;
-//       check&=bw.lookupValue("amp",amp);
-//       check&=bw.lookupValue("coupling_Re",cRe);
-//       check&=bw.lookupValue("coupling_Im",cIm);
-//       check&=bw.lookupValue("mIsobar1",mIso1);
-//       check&=bw.lookupValue("mIsobar2",mIso2);
-//       complex<double> C(cRe,cIm);
-//       cout << "Decaychannel (coupling):" << endl;
-//       cout << "   " << amp << "  " << C << endl;
-//       cout << "   Isobar masses: " << mIso1<<"  "<< mIso2<< endl;
-//       channels[amp]=pwachannel(C,getPhaseSpace(tree,amp));
-
-//       if(!check){
-// 	printErr << "Bad config value lookup! Check your config file!" << endl;
-// 	return 1;
-//       }
-//       pwabkg* bkg=new pwabkg(name,mass,width,channels);
-//       bkg->setIsobars(mIso1,mIso2);
-//       bkg->setLimits(ml,mu,wl,wu);
-//       bkg->setFixed(mfix,wfix);
-//       compset.add(bkg);
-//     }// end loop over background
-//   }// endif
-  
-  string outconfig(outFileName);
-  outconfig.append(".conf");
-  Conf.writeFile(outconfig.c_str());
-
-  cerr << "Fitting finished... Start building graphs ... " << endl;
-
-  int syscolor=kAzure-9;
-
-   std::vector<std::string> wl=compset.wavelist();
-   std::map<std::string, unsigned int> wmap;
-   unsigned int ndatabins=tree->GetEntries();
-
-   std::vector<TGraphErrors*> datagraphs;
-   std::vector<TGraphErrors*> intenssysgraphs;
-
-   std::vector<TMultiGraph*> graphs;
-
-   for(unsigned int iw=0; iw<wl.size();++iw){
-     wmap[wl[iw]]=iw;
-     graphs.push_back(new TMultiGraph);
-
-     intenssysgraphs.push_back(new TGraphErrors(ndatabins));
-     string name=("sys_");name.append(wl[iw]);
-     intenssysgraphs[iw]->SetName(name.c_str());
-     intenssysgraphs[iw]->SetTitle(name.c_str());
-     intenssysgraphs[iw]->SetLineColor(syscolor);
-     intenssysgraphs[iw]->SetFillColor(syscolor);
-     intenssysgraphs[iw]->SetDrawOption("2");
-     graphs[iw]->Add(intenssysgraphs[iw],"2");
-
-
-
-     graphs[iw]->SetName(wl[iw].c_str());
-     graphs[iw]->SetTitle(wl[iw].c_str());
-     graphs[iw]->SetDrawOption("AP");
-     datagraphs.push_back(new TGraphErrors(ndatabins));
-     name="data_";name.append(wl[iw]);
-     datagraphs[iw]->SetName(name.c_str());
-     datagraphs[iw]->SetTitle(name.c_str());
-     datagraphs[iw]->SetDrawOption("AP");
-     //datagraphs[iw]->SetLineColor(kRed);
-     //datagraphs[iw]->SetMarkerColor(kRed);
-
-     graphs[iw]->Add(datagraphs[iw],"P");
-   }
-
- 
-
-
-     // build fitgraphs
-   unsigned int nbins=ndatabins;//200;
-   //double mmin=1200.;
-   //double md=10.;
-   std::vector<TGraph*> fitgraphs;
-   std::vector<TGraph*> absphasegraphs;
-  
-
-   for(unsigned int iw=0; iw<wl.size();++iw){
-     fitgraphs.push_back(new TGraph(nbins));
-     string name("fit_");name.append(wl[iw]);
-     fitgraphs[iw]->SetName(name.c_str());
-     fitgraphs[iw]->SetTitle(name.c_str());
-     fitgraphs[iw]->SetLineColor(kRed);
-     fitgraphs[iw]->SetLineWidth(2);
-     fitgraphs[iw]->SetMarkerColor(kRed);
-     fitgraphs[iw]->SetDrawOption("AP");
-     //fitgraphs[iw]->SetMarkerStyle(22);
-     graphs[iw]->Add(fitgraphs[iw],"cp");
-     graphs[iw]->Add(getPhaseSpace(tree,fPS,wl[iw]));
-
-     absphasegraphs.push_back(new TGraph(nbins));
-     name="absphase_";name.append(wl[iw]);
-     absphasegraphs[iw]->SetName(name.c_str());
-     absphasegraphs[iw]->SetTitle(name.c_str());
-     absphasegraphs[iw]->SetLineColor(kRed);
-     absphasegraphs[iw]->SetLineWidth(2);
-     absphasegraphs[iw]->SetMarkerColor(kRed);
-     absphasegraphs[iw]->SetDrawOption("AP");
-
-
-
-   }
-
-   std::vector<TGraph*> compgraphs; // individual components
-   // loop over components and build graphs
-     for(unsigned int ic=0;ic<compset.n();++ic){
-       const pwacomponent* c=compset[ic];
-       std::map<std::string,pwachannel >::const_iterator it=c->channels().begin();
-       while(it!=c->channels().end()){
-	 string name=c->name();name.append("__");
-	 name.append(it->first);
-	 TGraph* gcomp=new TGraph(nbins);
-	 gcomp->SetName(name.c_str());
-	 gcomp->SetTitle(name.c_str());
-	 unsigned int color=kBlue;
-	 if(dynamic_cast<const pwabkg*>(c)!=NULL)color=kMagenta;
-	 gcomp->SetLineColor(color);
-	 gcomp->SetMarkerColor(color);
-	 
-	 compgraphs.push_back(gcomp);
-	 graphs[wmap[it->first]]->Add(gcomp,"cp");
-	 ++it;
-       }// end loop over channels
-      
-     }// end loop over components
-
-
-   std::vector<TGraphErrors*> phasedatagraphs;
-   std::vector<TGraphErrors*> phasesysgraphs;
-   
-
-   std::vector<TGraphErrors*> realdatagraphs;
-   std::vector<TGraphErrors*> realsysgraphs;
-   std::vector<TGraphErrors*> imagdatagraphs;
-   std::vector<TGraphErrors*> imagsysgraphs;
-
-   std::vector<TGraph*> realfitgraphs;
-   std::vector<TGraph*> imagfitgraphs;
-   
-    std::vector<TMultiGraph*> phasegraphs;
-   std::vector<TMultiGraph*> overlapRegraphs;
-   std::vector<TMultiGraph*> overlapImgraphs;
-
-   std::vector<TGraph*> phasefitgraphs;
-   unsigned int c=0;
-  
-
-  for(unsigned int iw=0; iw<wl.size();++iw){
-     for(unsigned int iw2=iw+1; iw2<wl.size();++iw2){
-
-  
-
-       phasegraphs.push_back(new TMultiGraph);
-       overlapImgraphs.push_back(new TMultiGraph);
-       overlapRegraphs.push_back(new TMultiGraph);
-       string name("dPhi_");name.append(wl[iw]);
-       name.append("---");name.append(wl[iw2]);
-       phasegraphs[c]->SetName(name.c_str());
-       phasegraphs[c]->SetTitle(name.c_str());
-       name="Re_";name.append(wl[iw]);
-       name.append("---");name.append(wl[iw2]);
-       overlapRegraphs[c]->SetName(name.c_str());
-       overlapRegraphs[c]->SetTitle(name.c_str());
-       name="Im_";name.append(wl[iw]);
-       name.append("---");name.append(wl[iw2]);
-       overlapImgraphs[c]->SetName(name.c_str());
-       overlapImgraphs[c]->SetTitle(name.c_str());
-
-       phasesysgraphs.push_back(new TGraphErrors(nbins));
-       name=("dPhi_sys_");name.append(wl[iw]);
-       name.append("---");name.append(wl[iw2]);
-       phasesysgraphs[c]->SetName(name.c_str());
-       phasesysgraphs[c]->SetTitle(name.c_str());
-       phasesysgraphs[c]->SetLineColor(syscolor);
-       phasesysgraphs[c]->SetFillColor(syscolor);
-       phasesysgraphs[c]->SetDrawOption("2");
-       //phasesysgraphs[c]->SetLineWidth(1);
-       //phasesysgraphs[c]->SetFillStyle(1001);
-       
-       phasegraphs[c]->Add(phasesysgraphs[c],"2");
-
-
-       phasedatagraphs.push_back(new TGraphErrors(nbins));
-       name=("dPhi_data_");name.append(wl[iw]);
-       name.append("---");name.append(wl[iw2]);
-       phasedatagraphs[c]->SetName(name.c_str());
-       phasedatagraphs[c]->SetTitle(name.c_str());
-       phasegraphs[c]->Add(phasedatagraphs[c],"p");
-
-    
-       realsysgraphs.push_back(new TGraphErrors(nbins));
-       name=("RE_sys_");name.append(wl[iw]);
-       name.append("---");name.append(wl[iw2]);
-       realsysgraphs[c]->SetName(name.c_str());
-       realsysgraphs[c]->SetTitle(name.c_str());
-       realsysgraphs[c]->SetLineColor(syscolor);
-       realsysgraphs[c]->SetFillColor(syscolor);
-       realsysgraphs[c]->SetDrawOption("2");
-       overlapRegraphs[c]->Add(realsysgraphs[c],"2");
-
-       imagsysgraphs.push_back(new TGraphErrors(nbins));
-       name=("IM_sys_");name.append(wl[iw]);
-       name.append("---");name.append(wl[iw2]);
-       imagsysgraphs[c]->SetName(name.c_str());
-       imagsysgraphs[c]->SetTitle(name.c_str());
-       imagsysgraphs[c]->SetLineColor(syscolor);
-       imagsysgraphs[c]->SetFillColor(syscolor);
-       imagsysgraphs[c]->SetDrawOption("2");
-       overlapImgraphs[c]->Add(imagsysgraphs[c],"2");
-
-
-       realdatagraphs.push_back(new TGraphErrors(nbins));
-       name=("RE_data_");name.append(wl[iw]);
-       name.append("---");name.append(wl[iw2]);
-       realdatagraphs[c]->SetName(name.c_str());
-       realdatagraphs[c]->SetTitle(name.c_str());
-       overlapRegraphs[c]->Add(realdatagraphs[c],"p");
-
-       imagdatagraphs.push_back(new TGraphErrors(nbins));
-       name=("IM_data_");name.append(wl[iw]);
-       name.append("---");name.append(wl[iw2]);
-       imagdatagraphs[c]->SetName(name.c_str());
-       imagdatagraphs[c]->SetTitle(name.c_str());
-       //imagdatagraphs[c]->SetLineStyle(2);
-       overlapImgraphs[c]->Add(imagdatagraphs[c],"p");
-
-       ++c;
-     }
-   }
-
-   c=0;
-   for(unsigned int iw=0; iw<wl.size();++iw){
-     for(unsigned int iw2=iw+1; iw2<wl.size();++iw2){
-       phasefitgraphs.push_back(new TGraph(nbins));
-       string name("dPhi_fit_");name.append(wl[iw]);
-       name.append("---");name.append(wl[iw2]);
-       phasefitgraphs[c]->SetName(name.c_str());
-       phasefitgraphs[c]->SetTitle(name.c_str());
-       phasefitgraphs[c]->SetLineColor(kRed);
-       phasefitgraphs[c]->SetMarkerColor(kRed);
-       phasefitgraphs[c]->SetDrawOption("P");
-       phasefitgraphs[c]->SetMarkerStyle(24);
-       phasefitgraphs[c]->SetMarkerSize(0.2);
-       phasegraphs[c]->Add(phasefitgraphs[c],"cp");
-
-       realfitgraphs.push_back(new TGraph(nbins));
-       name=("Re_fit_");name.append(wl[iw]);
-       name.append("---");name.append(wl[iw2]);
-       realfitgraphs[c]->SetName(name.c_str());
-       realfitgraphs[c]->SetTitle(name.c_str());
-       realfitgraphs[c]->SetLineColor(kRed);
-       realfitgraphs[c]->SetMarkerColor(kRed);
-       realfitgraphs[c]->SetDrawOption("AP");
-       realfitgraphs[c]->SetMarkerStyle(24);
-       realfitgraphs[c]->SetMarkerSize(0.2);
-       overlapRegraphs[c]->Add(realfitgraphs[c],"cp");
-
-       imagfitgraphs.push_back(new TGraph(nbins));
-       name=("Im_fit_");name.append(wl[iw]);
-       name.append("---");name.append(wl[iw2]);
-       imagfitgraphs[c]->SetName(name.c_str());
-       imagfitgraphs[c]->SetTitle(name.c_str());
-       imagfitgraphs[c]->SetLineColor(kRed);
-       //imagfitgraphs[c]->SetLineStyle(2);
-       imagfitgraphs[c]->SetMarkerColor(kRed);
-       imagfitgraphs[c]->SetDrawOption("AP");
-       imagfitgraphs[c]->SetMarkerStyle(24);
-       imagfitgraphs[c]->SetMarkerSize(0.2);
-       overlapImgraphs[c]->Add(imagfitgraphs[c],"cp");
-
-       ++c;
-     }
-   }
-   
-   std::vector<TGraph2D*> phase2d;
-   c=0;
-   for(unsigned int iw=0; iw<wl.size();++iw){
-     for(unsigned int iw2=iw+1; iw2<wl.size();++iw2){
-       phase2d.push_back(new TGraph2D(nbins));
-       string name("dPhi_2d_");name.append(wl[iw]);
-       name.append("---");name.append(wl[iw2]);
-       phase2d[c]->SetName(name.c_str());
-       phase2d[c]->SetTitle(name.c_str());
-       phase2d[c]->SetLineColor(kRed);
-       phase2d[c]->SetMarkerColor(kRed);
-       //phasegraphs[c]->Add(phasefitgraphs[c],"cp");
-       ++c;
-     }
-   }
-
-   
-
-
-
-
-  // get data
-   fitResult* rho=0;
-   tree->SetBranchAddress(valBranchName.c_str(),&rho);
-   vector<double> prevps(wl.size());
-   //double mprev=0;
-   vector<double> prevphase(wl.size());
-   double binwidth=MASSSCALE*30; // half binwidth
-   //double w=2*30/10;
-   for(unsigned int i=0;i<ndatabins;++i){
-     tree->GetEntry(i);
-     double m=rho->massBinCenter();
-     double mScaled=m*MASSSCALE;
-     //cout << "MASS: "<<m << endl;
-     double fsps=sqrt(fPS->Eval(rho->massBinCenter()));
-     unsigned int c=0;
-     for(unsigned int iw=0; iw<wl.size();++iw){
-
-       //cout << wl[iw] << endl;
-
-       double ps=rho->phaseSpaceIntegral(wl[iw].c_str())*fsps;
-    
-       datagraphs[iw]->SetPoint(i,mScaled,rho->intensity(wl[iw].c_str()));
-       datagraphs[iw]->SetPointError(i,binwidth,rho->intensityErr(wl[iw].c_str()));
-      fitgraphs[iw]->SetPoint(i,mScaled,compset.intensity(wl[iw],m));      
-      double absphase=compset.phase(wl[iw],m)*TMath::RadToDeg();
-      if(i>0){
-	double absp=absphase+360;
-	double absm=absphase-360;
-	if(fabs(absphase-prevphase[iw])>fabs(absp-prevphase[iw])){
-	  absphase=absp;
-	}
-	else if(fabs(absphase-prevphase[iw])>fabs(absm-prevphase[iw])){
-	  absphase=absm;
-	}
-      }
-      prevphase[iw]=absphase;
-      absphasegraphs[iw]->SetPoint(i,mScaled,absphase);      
-      if(sysPlotting){
-	double maxIntens=-10000000;
-	double minIntens=10000000;
-	for(unsigned int iSys=0;iSys<sysTrees.size();++iSys){
-	  // get data
-	  fitResult* rhoSys=0;
-	  if(iSys==0)rhoSys=rho;
-	  else {
-	    sysTrees[iSys]->SetBranchAddress(valBranchName.c_str(),&rhoSys);
-	    sysTrees[iSys]->GetEntry(i);
-	  }
-// rename one wave
-	  string mywave1=wl[iw];
-	 
-
-	  if(mywave1=="1-1++0+pi-_01_rho1700=pi-+_10_pi1300=pi+-_00_sigma.amp" && iSys>0)mywave1="1-1++0+pi-_01_eta11600=pi-+_10_pi1300=pi+-_00_sigma.amp";
-	  
-	  // check if waves are in fit
-	  if(rhoSys->waveIndex(mywave1)==-1){
-	    delete rhoSys;
-	    continue;
-	  }
-	  double myI=rhoSys->intensity(mywave1.c_str());
-	  if(maxIntens<myI)maxIntens=myI;
-	  if(minIntens>myI)minIntens=myI;
-	  if(iSys>0)delete rhoSys;
-	} // end loop over systematic trees
-	
-	intenssysgraphs[iw]->SetPoint(i,mScaled,(maxIntens+minIntens)*0.5);
-	intenssysgraphs[iw]->SetPointError(i,binwidth,(maxIntens-minIntens)*0.5);
-      }
-      
-      //cout << "getting phases" << endl;
-
-       // second loop to get phase differences
-       unsigned int wi1=rho->waveIndex(wl[iw].c_str());
-       
-       for(unsigned int iw2=iw+1; iw2<wl.size();++iw2){
-	 //double ps2=rho->phaseSpaceIntegral(wl[iw2].c_str())*fsps;
-	  
-	 unsigned int wi2=rho->waveIndex(wl[iw2].c_str());
-	 complex<double> r=rho->spinDensityMatrixElem(wi1,wi2);
-	 TMatrixT<double> rCov=rho->spinDensityMatrixElemCov(wi1,wi2);
-
-	 realdatagraphs[c]->SetPoint(i,
-				     mScaled,
-				     r.real());
-	 realdatagraphs[c]->SetPointError(i,
-			    binwidth,
-			    sqrt(rCov[0][0]));
-	 imagdatagraphs[c]->SetPoint(i,
-		       mScaled,
-		       r.imag());
-     
-	 imagdatagraphs[c]->SetPointError(i,
-			    binwidth,
-			    sqrt(rCov[1][1]));
-
-
-	 double dataphi=rho->phase(wl[iw].c_str(),wl[iw2].c_str());
-
-	 phasedatagraphs[c]->SetPoint(i,mScaled,dataphi);
-	   
-	 TVector2 v;v.SetMagPhi(1,rho->phase(wl[iw].c_str(),
-					     wl[iw2].c_str())/TMath::RadToDeg());
-	 phase2d[c]->SetPoint(i,v.X(),v.Y(),mScaled);
-
-	 phasedatagraphs[c]->SetPointError(i,binwidth,
-					   rho->phaseErr(wl[iw].c_str(),
-							 wl[iw2].c_str()));
-	 double fitphase=compset.phase(wl[iw],wl[iw2],m)*TMath::RadToDeg();
-
-	 if(sysPlotting){
-	   //cerr << "start sysplotting" << endl;
-	   // loop over systematics files
-	   double maxPhase=-10000;
-	   double minPhase=10000;
-	   double maxRe=-10000000;
-	   double minRe=10000000;
-	   double maxIm=-10000000;
-	   double minIm=10000000;
-	  
-	   for(unsigned int iSys=0;iSys<sysTrees.size();++iSys){
-	     //cerr << iSys;
-	   // get data
-	     fitResult* rhoSys=0;
-	     if(iSys==0)rhoSys=rho;
-	     else {
-	       sysTrees[iSys]->SetBranchAddress(valBranchName.c_str(),&rhoSys);
-	       if(i<sysTrees[iSys]->GetEntries()) sysTrees[iSys]->GetEntry(i);
-	       else{
-		 delete rhoSys;
-		 continue;
-	       }
-	     }
-	     // rename one wave
-	     string mywave1=wl[iw];
-	     string mywave2=wl[iw2];
-
-if(mywave1=="1-1++0+pi-_01_rho1700=pi-+_10_pi1300=pi+-_00_sigma.amp" && iSys>0)mywave1="1-1++0+pi-_01_eta11600=pi-+_10_pi1300=pi+-_00_sigma.amp";
-if(mywave2=="1-1++0+pi-_01_rho1700=pi-+_10_pi1300=pi+-_00_sigma.amp" && iSys>0)mywave2="1-1++0+pi-_01_eta11600=pi-+_10_pi1300=pi+-_00_sigma.amp";
-	     
-	     // check if waves are in fit
- if(rhoSys==NULL || rhoSys->waveIndex(mywave1.c_str())==-1 || rhoSys->waveIndex(mywave2.c_str()) ==-1){ 
-	       delete rhoSys;
-	       continue;
-	     }
-	     // get correct wave indices!!!
-	     unsigned int wi1Sys=rhoSys->waveIndex(mywave1.c_str());
-	     unsigned int wi2Sys=rhoSys->waveIndex(mywave2.c_str());
-
-	     double myphi=rhoSys->phase(mywave1.c_str(),mywave2.c_str());
-	     double myphiplus=myphi+360;
-	     double myphiminus=myphi-360;
-	     // translate by 2pi to get closest solution to fit
-	     if(fabs(myphiplus-dataphi)<fabs(myphi-dataphi)){
-		 myphi=myphiplus;
-		 //cout << "myphiminus" << endl;
-	     }
-	     if(fabs(myphiminus-dataphi)<fabs(myphi-dataphi)){
-	       myphi=myphiminus;
-	       //cout << "myphiplus" << endl;
-	     }
-
-	     if(myphi>maxPhase)maxPhase=myphi;
-	     if(myphi<minPhase)minPhase=myphi;
-
-	     // real and imag part:
-	     complex<double> r=rhoSys->spinDensityMatrixElem(wi1Sys,wi2Sys);
-	     if(maxRe<r.real())maxRe=r.real();
-	     if(minRe>r.real())minRe=r.real();
-	     if(maxIm<r.imag())maxIm=r.imag();
-	     if(minIm>r.imag())minIm=r.imag();
-	     if(iSys>0)delete rhoSys;
-	     rhoSys=0;
-	   }// end loop over sys trees
-	   // cerr << "loop over systrees finished" << endl;
-
-	   phasesysgraphs[c]->SetPoint(i,mScaled,(maxPhase+minPhase)*0.5);
-	   phasesysgraphs[c]->SetPointError(i,binwidth,(maxPhase-minPhase)*0.5);
-	   
-	   realsysgraphs[c]->SetPoint(i,mScaled,(maxRe+minRe)*0.5);
-	   realsysgraphs[c]->SetPointError(i,binwidth,(maxRe-minRe)*0.5);
-	   imagsysgraphs[c]->SetPoint(i,mScaled,(maxIm+minIm)*0.5);
-	   imagsysgraphs[c]->SetPointError(i,binwidth,(maxIm-minIm)*0.5);
-	
-
-	 }// end if sysplotting
-	 //cerr << "sysplotting finished" << endl;
-
-	 phasefitgraphs[c]->SetPoint(i,mScaled,fitphase);
-
-	 complex<double> fitval=compset.overlap(wl[iw],wl[iw2],m);
-
-	 realfitgraphs[c]->SetPoint(i,mScaled,fitval.real());
-	 imagfitgraphs[c]->SetPoint(i,mScaled,fitval.imag());
-
-
-	 c++;
-       }// end inner loop over waves
-
-       prevps[iw]=ps;
-       
-        
-     } // end loop over waves
-     //cerr << "outer loop over waves finished" << endl;
-     // loop over components to fill individual graphs
-     unsigned int compcount=0;
-       for(unsigned int ic=0;ic<compset.n();++ic){
-	 const pwacomponent* c=compset[ic];
-	 std::map<std::string,pwachannel >::const_iterator it=c->channels().begin();
-	 while(it!=c->channels().end()){
-	   double I=norm(c->val(m)*it->second.C())*it->second.ps(m)*compset.ps(m);
-	   compgraphs[compcount]->SetPoint(i,mScaled,I);
-	   ++compcount;
-	   ++it;
-	 } // end loop over channels
-       }// end loop over components
-
-       cerr << "Finished plotting mass-bin " << m << endl;  
-       //mprev=m;
-   }
-   cerr << "Finished Loop Over DataBins" << endl;
-
-
-
-//    for(unsigned int im=0;im<nbins;++im){ // fine loop in masses -> fits
-     
-//      double m=mmin+im*md;
-//      for(unsigned int iw=0; iw<wl.size();++iw){
-//        fitgraphs[iw]->SetPoint(im,m,compset.intensity(wl[iw],m));
-//      } // end loop over waves
-     
-     
-//    }// end loop over mass bins
-   
-   
-
-
-
-   TFile* outfile=TFile::Open(outFileName.c_str(),"RECREATE");
-   for(unsigned int iw=0; iw<wl.size();++iw){
-     TGraph* g=(TGraph*)graphs[iw]->GetListOfGraphs()->At(3);
-      for(unsigned int ib=0;ib<nbins;++ib){
-        double m,ps;g->GetPoint(ib,m,ps);
-        g->SetPoint(ib,m,ps*500.);
-       }
-     
-     graphs[iw]->Write();
-     //absphasegraphs[iw]->Write();
-   }
-
-
- for(unsigned int iw=0; iw<phasegraphs.size();++iw){
-
-/// rectivfy phase graphs
-   
-   unsigned int refbin=6;
-   double m;
-   double predph;
-   phasedatagraphs[iw]->GetPoint(refbin,m,predph);
-   double prefph;
-   phasefitgraphs[iw]->GetPoint(refbin,m,prefph);
-   for(unsigned int ib=refbin+1;ib<nbins;++ib){
-     double dph; phasedatagraphs[iw]->GetPoint(ib,m,dph);
-     double fph; phasefitgraphs[iw]->GetPoint(ib,m,fph);
-     double dp,dm;dp=dph+360;dm=dph-360;
-     double fp,fm;fp=fph+360;fm=fph-360;
-     if(1){
-       if(fabs(fp-prefph)<fabs(fph-prefph) && fabs(fp-prefph)<fabs(fm-prefph))
-   	 phasefitgraphs[iw]->SetPoint(ib,m,fp);
-       else if(fabs(fm-prefph)<fabs(fph-prefph) && fabs(fm-prefph)<fabs(fp-prefph))
-   	 phasefitgraphs[iw]->SetPoint(ib,m,fm);
-       phasefitgraphs[iw]->GetPoint(ib,m,prefph);
-
-       if(fabs(dp-prefph)<fabs(dph-prefph) && fabs(dp-prefph)<fabs(dm-prefph))
-   	 phasedatagraphs[iw]->SetPoint(ib,m,dp);
-       else if(fabs(dm-prefph)<fabs(dph-prefph) && fabs(dm-prefph)<fabs(dp-prefph))
-   	 phasedatagraphs[iw]->SetPoint(ib,m,dm);
-       
-     
-       
-       phasedatagraphs[iw]->GetPoint(ib,m,predph);
-     
-
-
-   // put systematic error closest to fit/data
-       double sph; phasesysgraphs[iw]->GetPoint(ib,m,sph);
-       double sp,sm;sp=sph+360;sm=sph-360;
-       if(fabs(sp-prefph)<fabs(sph-prefph) && fabs(sp-prefph)<fabs(sm-prefph))
-	 phasesysgraphs[iw]->SetPoint(ib,m,sp);
-       else if(fabs(sm-prefph)<fabs(sph-prefph) && fabs(sm-prefph)<fabs(sp-prefph))
-	 phasesysgraphs[iw]->SetPoint(ib,m,sm);
-
-
-     }
-   }
-   // backward:
-   phasedatagraphs[iw]->GetPoint(refbin,m,predph);
-   phasefitgraphs[iw]->GetPoint(refbin,m,prefph);
-   for(unsigned int i=0;i<refbin;++i){
-       unsigned int ib=refbin-i-1;
-       double dph; phasedatagraphs[iw]->GetPoint(ib,m,dph);
-     double fph; phasefitgraphs[iw]->GetPoint(ib,m,fph);
-     double dp,dm;dp=dph+360;dm=dph-360;
-     double fp,fm;fp=fph+360;fm=fph-360;
-     if(1){
-
-       if(fabs(fp-prefph)<fabs(fph-prefph) && fabs(fp-prefph)<fabs(fm-prefph)){
-   	 phasefitgraphs[iw]->SetPoint(ib,m,fp);
-	 
-       }
-       else if(fabs(fm-prefph)<fabs(fph-prefph) && fabs(fm-prefph)<fabs(fp-prefph)){
-   	 phasefitgraphs[iw]->SetPoint(ib,m,fm);
-	 
-       }
-       
-       phasefitgraphs[iw]->GetPoint(ib,m,prefph);
-       
-       
-       
-       if(fabs(dp-prefph)<fabs(dph-prefph) && fabs(dp-prefph)<fabs(dm-prefph)){
-   	 phasedatagraphs[iw]->SetPoint(ib,m,dp);
-       }
-       
-       else if(fabs(dm-prefph)<fabs(dph-prefph) && fabs(dm-prefph)<fabs(dp-prefph)){
-   	 phasedatagraphs[iw]->SetPoint(ib,m,dm);
-       }
-       
-       phasedatagraphs[iw]->GetPoint(ib,m,predph);
-       
-       
-       // put systematic error closest to fit
-       double sph; phasesysgraphs[iw]->GetPoint(ib,m,sph);
-       double sp,sm;sp=sph+360;sm=sph-360;
-       if(fabs(sp-predph)<fabs(sph-predph) && fabs(sp-predph)<fabs(sm-predph))
-	 phasesysgraphs[iw]->SetPoint(ib,m,sp);
-       else if(fabs(sm-predph)<fabs(sph-predph) && fabs(sm-predph)<fabs(sp-predph))
-	 phasesysgraphs[iw]->SetPoint(ib,m,sm);
-
-      
-     }
-   }
-
-     
-     phasegraphs[iw]->Write();
-     phasesysgraphs[iw]->Write();
-     overlapRegraphs[iw]->Write();
-     overlapImgraphs[iw]->Write();
-     //phase2d[iw]->Write();
- } // end loop over waves
-
- fPS->Write("fPS");
-
-outfile->Close();
-   
-   return 0;
-   
+	// Background components
+	if(Conf.exists("components.background")){
+		const Setting &bws = root["components"]["background"];
+		// loop through breitwigners
+		int nbw=bws.getLength();
+		printInfo << "found " << nbw << " Background components in config" << endl;
+		for(int ibw = 0; ibw < nbw; ++ibw) {
+			const Setting &bw = bws[ibw];
+			string name;
+			double mass=-1;double ml,mu;int mfix;
+			double width=-1;double wl,wu;int wfix;
+
+			check&=bw.lookupValue("name",     name);
+			const Setting &massSet = bw["m0"];
+			check&=massSet.lookupValue("val",        mass);
+			check&=massSet.lookupValue("lower",        ml);
+			check&=massSet.lookupValue("upper",        mu);
+			check&=massSet.lookupValue("fix",        mfix);
+			const Setting &widthSet = bw["g"];
+			check&=widthSet.lookupValue("val",       width);
+			check&=widthSet.lookupValue("lower",       wl);
+			check&=widthSet.lookupValue("upper",       wu);
+			check&=widthSet.lookupValue("fix",       wfix);
+			cout << "---------------------------------------------------------------------" << endl;
+			cout << name << endl;
+			cout << "mass-offset(limits)  = " << mass <<" ("<<ml<<","<<mu<<") MeV/c^2";
+			if(mfix==1)cout<<"  -- FIXED";
+			cout<< endl;
+			cout << "g(limits)            = " << width <<" ("<<wl<<","<<wu<<") MeV/c^2";
+			if(wfix==1)cout<<"  -- FIXED";
+			cout<< endl;
+			std::map<std::string,pwachannel > channels;
+			string amp;
+			double cRe=0;
+			double cIm=0;
+			double mIso1=0;
+			double mIso2=0;
+			check&=bw.lookupValue("amp",amp);
+			check&=bw.lookupValue("coupling_Re",cRe);
+			check&=bw.lookupValue("coupling_Im",cIm);
+			check&=bw.lookupValue("mIsobar1",mIso1);
+			check&=bw.lookupValue("mIsobar2",mIso2);
+			complex<double> C(cRe,cIm);
+			cout << "Decaychannel (coupling):" << endl;
+			cout << "   " << amp << "  " << C << endl;
+			cout << "   Isobar masses: " << mIso1<<"  "<< mIso2<< endl;
+			channels[amp]=pwachannel(C,getPhaseSpace(tree,fPS,amp));
+
+			if(!check){
+				printErr << "Bad config value lookup! Check your config file!" << endl;
+				return 1;
+			}
+			pwabkg* bkg=new pwabkg(name,mass,width,channels);
+			bkg->setIsobars(mIso1,mIso2);
+			bkg->setLimits(ml,mu,wl,wu);
+			bkg->setFixed(mfix,wfix);
+			compset.add(bkg);
+		}// end loop over background
+	}// endif
+
+
+	cout << "---------------------------------------------------------------------" << endl << endl;
+
+	compset.setPS(fPS);
+	compset.doMapping();
+
+	cout << "---------------------------------------------------------------------" << endl << endl;
+
+	// set anchorwave
+	vector<string> anchorwave_channel;
+	vector<string> anchorwave_reso;
+	if(Conf.exists("components.anchorwave")){
+		const Setting &anc = root["components"]["anchorwave"];
+		// loop through breitwigners
+		unsigned int nanc=anc.getLength();
+		for(unsigned int ianc=0;ianc<nanc;++ianc){
+			string ch,re;
+			const Setting &anco = anc[ianc];
+			anco.lookupValue("channel",ch);
+			anco.lookupValue("resonance",re);
+			cout << "Ancorwave: "<< endl;
+			cout << "    " << re << endl;
+			cout << "    " << ch << endl;
+			anchorwave_channel.push_back(ch);
+			anchorwave_reso.push_back(re);
+		}
+	}
+
+
+	cout << "---------------------------------------------------------------------" << endl << endl;
+
+
+
+	massDepFitLikeli L;
+	L.init(tree,fPS,&compset,massBinMin,massBinMax,doCov);
+
+	const unsigned int nmbPar  = L.NDim();
+	// double par[nmbPar];
+	// for(unsigned int ip=0;ip<nmbPar;++ip)par[ip]=1.4;
+
+
+	// TStopwatch watch;
+	// L.DoEval(par);
+	// watch.Stop();
+
+
+	//printInfo << "TESTCALL TO LIKELIHOOD takes " <<  maxPrecisionAlign(watch.CpuTime()) << " s" << endl;
+
+	printInfo << nmbPar << " Parameters in fit" << endl;
+
+	// ---------------------------------------------------------------------------
+	// setup minimizer
+	printInfo << "creating and setting up minimizer " << minimizerType[0] << " using algorithm " << minimizerType[1] << endl;
+	Minimizer* minimizer = Factory::CreateMinimizer(minimizerType[0], minimizerType[1]);
+	if (!minimizer) {
+		printErr << "could not create minimizer! exiting!" << endl;
+		throw;
+	}
+	minimizer->SetFunction(L);
+	minimizer->SetPrintLevel((quiet) ? 0 : 3);
+
+	// ---------------------------------------------------------------------------
+
+	// Set startvalues
+	unsigned int parcount=0;
+	for(unsigned int ic=0;ic<compset.n();++ic){
+		const pwacomponent& comp=*compset[ic];
+		TString name(comp.name());
+		double mmin,mmax,gmin,gmax;
+		comp.getLimits(mmin,mmax,gmin,gmax);
+		if(comp.fixM())minimizer->SetFixedVariable(parcount++,
+		                                           (name+"_M").Data() ,
+		                                           comp.m0());
+		else minimizer->SetLimitedVariable(parcount++,
+		                                   (name+"_M").Data(),
+		                                   comp.m0(),
+		                                   0.10,
+		                                   mmin,mmax);
+		if(comp.fixGamma())minimizer->SetFixedVariable(parcount++,
+		                                               (name+"_Gamma").Data() ,
+		                                               comp.gamma());
+		else minimizer->SetLimitedVariable(parcount++,
+		                                   (name+"_Gamma").Data(),
+		                                   comp.gamma(),
+		                                   0.01,
+		                                   gmin,gmax);
+		std::map<std::string,pwachannel >::const_iterator it=comp.channels().begin();
+		while(it!=comp.channels().end()){
+			minimizer->SetVariable(parcount++,(name + "_ReC" + it->first).Data() , it->second.C().real(), 0.10);
+
+			// fix one phase
+			if(find(anchorwave_reso.begin(),anchorwave_reso.end(),name)!=anchorwave_reso.end() && find(anchorwave_channel.begin(),anchorwave_channel.end(),it->first)!=anchorwave_channel.end()){
+				minimizer->SetFixedVariable(parcount++,(name + "_ImC" + it->first).Data() , 0.0);
+			}
+			else {minimizer->SetVariable(parcount++,(name + "_ImC" + it->first).Data() , it->second.C().imag(), 0.10);}
+
+			++it;
+		} // end loop over channels
+	}// end loop over components
+	// set phase space
+	unsigned int nfreePS=compset.nFreePSPar();
+	for(unsigned int ifreePS=0;ifreePS<nfreePS;++ifreePS){
+		double val,lower,upper;
+		val=compset.getFreePSPar(ifreePS);
+		compset.getFreePSLimits(ifreePS,lower,upper);
+		TString name("PSP_"); name+=+ifreePS;
+		minimizer->SetLimitedVariable(parcount++,
+		                              name.Data(),
+		                              val, 0.0001 ,lower,upper);
+	}
+
+
+
+	const unsigned int nfree=minimizer->NFree();
+	printInfo <<  nfree  << " Free Parameters in fit" << endl;
+
+
+	// find minimum of likelihood function
+	double chi2=0;
+	if(onlyPlotting) printInfo << "Plotting mode, skipping minimzation!" << endl;
+	else {
+		printInfo << "performing minimization. MASSES AND WIDTHS FIXED" << endl;
+
+		minimizer->SetMaxIterations(maxNmbOfIterations);
+		minimizer->SetMaxFunctionCalls(maxNmbOfIterations*5);
+		minimizer->SetTolerance    (minimizerTolerance);
+		// only do couplings
+		TStopwatch fitW;
+		// releasePars(minimizer,compset,anchorwave_reso,anchorwave_channel,0);
+		bool success = minimizer->Minimize();
+		if(!success)printWarn << "minimization failed." << endl;
+		else printInfo << "minimization successful." << endl;
+		printInfo << "Minimization took " <<  maxPrecisionAlign(fitW.CpuTime()) << " s" << endl;
+		//release masses
+		releasePars(minimizer,compset,anchorwave_reso,anchorwave_channel,1);
+		printInfo << "performing minimization. MASSES RELEASED" << endl;
+		fitW.Start();
+		success &= minimizer->Minimize();
+		if(!success)printWarn << "minimization failed." << endl;
+		else printInfo << "minimization successful." << endl;
+		printInfo << "Minimization took " <<  maxPrecisionAlign(fitW.CpuTime()) << " s" << endl;
+		//release widths
+		releasePars(minimizer,compset,anchorwave_reso,anchorwave_channel,2);
+		printInfo << "performing minimization. ALL RELEASED" << endl;
+		fitW.Start();
+		success &= minimizer->Minimize();
+		printInfo << "Minimization took " <<  maxPrecisionAlign(fitW.CpuTime()) << " s" << endl;
+
+		const double* par=minimizer->X();
+		compset.setPar(par);
+		cerr << compset << endl;
+		if (success){
+			printInfo << "minimization finished successfully." << endl;
+			chi2=minimizer->MinValue();
+		}
+		else
+			printWarn << "minimization failed." << endl;
+		if (runHesse) {
+			printInfo << "calculating Hessian matrix." << endl;
+			success = minimizer->Hesse();  // comes only with ROOT 5.24+
+			if (!success)
+				printWarn << "calculation of Hessian matrix failed." << endl;
+		}
+	}
+	printInfo << "minimization stopped after " << minimizer->NCalls() << " function calls. minimizer status summary:" << endl
+	          << "    total number of parameters .......................... " << minimizer->NDim()             << endl
+	          << "    number of free parameters ........................... " << minimizer->NFree()            << endl
+	          << "    maximum allowed number of iterations ................ " << minimizer->MaxIterations()    << endl
+	          << "    maximum allowed number of function calls ............ " << minimizer->MaxFunctionCalls() << endl
+	          << "    minimizer status .................................... " << minimizer->Status()           << endl
+	          << "    minimizer provides error and error matrix ........... " << minimizer->ProvidesError()    << endl
+	          << "    minimizer has performed detailed error validation ... " << minimizer->IsValidError()     << endl
+	          << "    estimated distance to minimum ....................... " << minimizer->Edm()              << endl
+	          << "    statistical scale used for error calculation ........ " << minimizer->ErrorDef()         << endl
+	          << "    minimizer strategy .................................. " << minimizer->Strategy()         << endl
+	          << "    absolute tolerance .................................. " << minimizer->Tolerance()        << endl;
+
+
+	// ---------------------------------------------------------------------------
+	// print results
+	//map<TString, double> errormap;
+	printInfo << "minimization result:" << endl;
+	for (unsigned int i = 0; i< nmbPar; ++i) {
+		cout << "    parameter [" << setw(3) << i << "] ";
+		cout << minimizer->VariableName(i) << " " ;
+		//	 << setw(maxParNameLength); //<< L.parName(i) << " = ";
+		//if (parIsFixed[i])
+		//  cout << minimizer->X()[i] << " (fixed)" << endl;
+		//else {
+		cout << setw(12) << maxPrecisionAlign(minimizer->X()[i]) << " +- "
+		     << setw(12) << maxPrecisionAlign(minimizer->Errors()[i]);
+		//errormap[minimizer]=minimizer->Errors()[i];
+
+
+		if (runMinos && (i == 156)) {  // does not work for all parameters
+			double minosErrLow = 0;
+			double minosErrUp  = 0;
+			const bool success = minimizer->GetMinosError(i, minosErrLow, minosErrUp);
+			if (success)
+				cout << "    Minos: " << "[" << minosErrLow << ", +" << minosErrUp << "]" << endl;
+		} else
+			cout << endl;
+	}
+
+	cout << "---------------------------------------------------------------------" << endl;
+	// Reduced chi2
+
+	printInfo << chi2 << " chi2" << endl;
+	unsigned int numdata=L.NDataPoints();
+	// numDOF
+	unsigned int numDOF=numdata-nfree;
+	printInfo << numDOF << " degrees of freedom" << endl;
+	double redChi2 = chi2/(double)numDOF;
+	printInfo << redChi2 << " chi2/nDF" << endl;
+	cout << "---------------------------------------------------------------------" << endl;
+
+
+	// write out results
+	// Likelihood and such
+	const Setting& fitqualS= root["fitquality"];
+	Setting& chi2S=fitqualS["chi2"];
+	chi2S=chi2;
+	Setting& ndfS=fitqualS["ndf"];
+	ndfS=(int)numDOF;
+	Setting& redchi2S=fitqualS["redchi2"];
+	redchi2S=redChi2;
+	const Setting& psS= root["ps"];
+	Setting& ffS=psS["formfactor"];
+	ffS=(double)fPS->GetParameter(3);
+
+	if(nfreePS>0){
+		Setting& ffeS=psS["error"];
+		ffeS=minimizer->Errors()[minimizer->VariableIndex("PSP_0")];
+	}
+
+	// Setup Component Set (Resonances + Background)
+	const Setting& bws= root["components"]["resonances"];
+	const Setting& bkgs= root["components"]["background"];
+	unsigned int nbws=bws.getLength();
+	unsigned int nbkgs=bkgs.getLength();
+	// loop over components
+	unsigned int nc=compset.n();
+	for(unsigned int ic=0;ic<nc;++ic){
+		const pwacomponent* comp=compset[ic];
+		string name=comp->name();
+		// search corresponding setting
+
+		string sname;
+		bool found=false;
+		for(unsigned int is=0;is<nbws;++is){
+			const Setting& bw = bws[is];
+			bw.lookupValue("name",     sname);
+			if(sname==name){
+				found=true;
+				// set values to this setting
+				Setting& sm = bw["mass"];
+				Setting& smval = sm["val"];
+				smval = comp->m0();
+				Setting& smerr = sm["error"];
+				TString merrname=name+"_M";
+				smerr=minimizer->Errors()[minimizer->VariableIndex(merrname.Data())];
+
+				Setting& sw = bw["width"];
+				Setting& swval = sw["val"];
+				swval = comp->gamma();
+
+				Setting& swerr = sw["error"];
+				TString werrname=name+"_Gamma";
+				swerr=minimizer->Errors()[minimizer->VariableIndex(werrname.Data())];
+
+				cout << name
+				     << "   mass="<<double(smval)<<" +- "<<double(smerr)
+				     << "   width="<<double(swval)<<" +- "<<double(swerr)<< endl;
+
+				// loop through channel and fix couplings
+				const Setting& sChn=bw["decaychannels"];
+				unsigned int nCh=sChn.getLength();
+				const std::map<std::string,pwachannel >& ch=comp->channels();
+				std::map<std::string,pwachannel>::const_iterator it=ch.begin();
+				for(;it!=ch.end();++it){
+					std::complex<double> c= it->second.C();
+					string ampname=it->first;
+					// loop through channels in setting
+					for(unsigned int isc=0;isc<nCh;++isc){
+						Setting& sCh=sChn[isc];
+						string amp; sCh.lookupValue("amp",amp);
+						if(amp==ampname){
+							Setting& sRe=sCh["coupling_Re"];
+							sRe=c.real();
+							Setting& sIm=sCh["coupling_Im"];
+							sIm=c.imag();
+							break;
+						} // endif
+					} // end loop through cannels in setting
+
+				} // end loop through channels of component
+
+				break;
+			}
+		}
+
+		// loop over background settings
+		if(!found){
+			for(unsigned int is=0;is<nbkgs;++is){
+				const Setting& bw = bkgs[is];
+				bw.lookupValue("name",     sname);
+				if(sname==name){
+					Setting& sm = bw["m0"];
+					Setting& smval = sm["val"];
+					smval = comp->m0();
+					Setting& sw = bw["g"];
+					Setting& swval = sw["val"];
+					swval = comp->gamma();
+
+					const pwachannel& ch=comp->channels().begin()->second;
+					std::complex<double> c=ch.C();
+					Setting& sRe=bw["coupling_Re"];
+					sRe=c.real();
+					Setting& sIm=bw["coupling_Im"];
+					sIm=c.imag();
+					break;
+				}
+			}
+		}
+
+
+
+
+	}
+
+
+
+
+	//  bool check=true;
+	//   // Resonances
+	//   if(Conf.exists("components.resonances")){
+	//     const Setting &bws = root["components"]["resonances"];
+	//     // loop through breitwigners
+	//     int nbw=bws.getLength();
+	//     printInfo << "found " << nbw << " Resonances in config" << endl;
+	//     for(int ibw = 0; ibw < nbw; ++ibw) {
+	//       const Setting &bw = bws[ibw];
+	//       string jpc;
+	//       string name;
+	//       double mass=-1;double ml,mu;int mfix;
+	//       double width=-1;double wl,wu;int wfix;
+
+	//       check&=bw.lookupValue("name",     name);
+	//       check&=bw.lookupValue("jpc",       jpc);
+	//       const Setting &massSet = bw["mass"];
+	//       check&=massSet.lookupValue("val",        mass);
+	//       check&=massSet.lookupValue("lower",        ml);
+	//       check&=massSet.lookupValue("upper",        mu);
+	//       check&=massSet.lookupValue("fix",        mfix);
+	//       const Setting &widthSet = bw["width"];
+	//       check&=widthSet.lookupValue("val",       width);
+	//       check&=widthSet.lookupValue("lower",       wl);
+	//       check&=widthSet.lookupValue("upper",       wu);
+	//       check&=widthSet.lookupValue("fix",       wfix);
+	//       cout << "---------------------------------------------------------------------" << endl;
+	//       cout << name << "    JPC = " << jpc << endl;
+	//       cout << "mass(limits)  = " << mass <<" ("<<ml<<","<<mu<<") MeV/c^2";
+	//       if(mfix==1)cout<<"  -- FIXED";
+	//       cout<< endl;
+	//       cout << "width(limits) = " << width <<" ("<<wl<<","<<wu<<") MeV/c^2";
+	//       if(wfix==1)cout<<"  -- FIXED";
+	//       cout<< endl;
+	//       const Setting &channelSet = bw["decaychannels"];
+	//       unsigned int nCh=channelSet.getLength();
+	//       cout << "Decaychannels (coupling):" << endl;
+	//       std::map<std::string,pwachannel > channels;
+	//       for(unsigned int iCh=0;iCh<nCh;++iCh){
+	// 	const Setting &ch = channelSet[iCh];
+	// 	string amp;
+	// 	double cRe=0;
+	// 	double cIm=0;
+	// 	check&=ch.lookupValue("amp",amp);
+	// 	check&=ch.lookupValue("coupling_Re",cRe);
+	// 	check&=ch.lookupValue("coupling_Im",cIm);
+	// 	complex<double> C(cRe,cIm);
+	// 	cout << "   " << amp << "  " << C << endl;
+	// 	channels[amp]=pwachannel(C,getPhaseSpace(tree,amp));
+	//       }// end loop over channels
+	//       if(!check){
+	// 	printErr << "Bad config value lookup! Check your config file!" << endl;
+	// 	return 1;
+	//       }
+	//       pwacomponent* comp1=new pwacomponent(name,mass,width,channels);
+	//       comp1->setLimits(ml,mu,wl,wu);
+	//       comp1->setFixed(mfix,wfix);
+	//       compset.add(comp1);
+	//     }// end loop over resonances
+	//   }
+	//   cout << endl;
+	//   // Background components
+	//   if(Conf.exists("components.background")){
+	//     const Setting &bws = root["components"]["background"];
+	//     // loop through breitwigners
+	//     int nbw=bws.getLength();
+	//     printInfo << "found " << nbw << " Background components in config" << endl;
+	//     for(int ibw = 0; ibw < nbw; ++ibw) {
+	//       const Setting &bw = bws[ibw];
+	//       string name;
+	//       double mass=-1;double ml,mu;int mfix;
+	//       double width=-1;double wl,wu;int wfix;
+
+	//       check&=bw.lookupValue("name",     name);
+	//       const Setting &massSet = bw["m0"];
+	//       check&=massSet.lookupValue("val",        mass);
+	//       check&=massSet.lookupValue("lower",        ml);
+	//       check&=massSet.lookupValue("upper",        mu);
+	//       check&=massSet.lookupValue("fix",        mfix);
+	//       const Setting &widthSet = bw["g"];
+	//       check&=widthSet.lookupValue("val",       width);
+	//       check&=widthSet.lookupValue("lower",       wl);
+	//       check&=widthSet.lookupValue("upper",       wu);
+	//       check&=widthSet.lookupValue("fix",       wfix);
+	//       cout << "---------------------------------------------------------------------" << endl;
+	//       cout << name << endl;
+	//       cout << "mass-offset(limits)  = " << mass <<" ("<<ml<<","<<mu<<") MeV/c^2";
+	//       if(mfix==1)cout<<"  -- FIXED";
+	//       cout<< endl;
+	//       cout << "g(limits)            = " << width <<" ("<<wl<<","<<wu<<") MeV/c^2";
+	//       if(wfix==1)cout<<"  -- FIXED";
+	//       cout<< endl;
+	//       std::map<std::string,pwachannel > channels;
+	//       string amp;
+	//       double cRe=0;
+	//       double cIm=0;
+	//       double mIso1=0;
+	//       double mIso2=0;
+	//       check&=bw.lookupValue("amp",amp);
+	//       check&=bw.lookupValue("coupling_Re",cRe);
+	//       check&=bw.lookupValue("coupling_Im",cIm);
+	//       check&=bw.lookupValue("mIsobar1",mIso1);
+	//       check&=bw.lookupValue("mIsobar2",mIso2);
+	//       complex<double> C(cRe,cIm);
+	//       cout << "Decaychannel (coupling):" << endl;
+	//       cout << "   " << amp << "  " << C << endl;
+	//       cout << "   Isobar masses: " << mIso1<<"  "<< mIso2<< endl;
+	//       channels[amp]=pwachannel(C,getPhaseSpace(tree,amp));
+
+	//       if(!check){
+	// 	printErr << "Bad config value lookup! Check your config file!" << endl;
+	// 	return 1;
+	//       }
+	//       pwabkg* bkg=new pwabkg(name,mass,width,channels);
+	//       bkg->setIsobars(mIso1,mIso2);
+	//       bkg->setLimits(ml,mu,wl,wu);
+	//       bkg->setFixed(mfix,wfix);
+	//       compset.add(bkg);
+	//     }// end loop over background
+	//   }// endif
+
+	string outconfig(outFileName);
+	outconfig.append(".conf");
+	Conf.writeFile(outconfig.c_str());
+
+	cerr << "Fitting finished... Start building graphs ... " << endl;
+
+	int syscolor=kAzure-9;
+
+	std::vector<std::string> wl=compset.wavelist();
+	std::map<std::string, unsigned int> wmap;
+	unsigned int ndatabins=tree->GetEntries();
+
+	std::vector<TGraphErrors*> datagraphs;
+	std::vector<TGraphErrors*> intenssysgraphs;
+
+	std::vector<TMultiGraph*> graphs;
+
+	for(unsigned int iw=0; iw<wl.size();++iw){
+		wmap[wl[iw]]=iw;
+		graphs.push_back(new TMultiGraph);
+
+		intenssysgraphs.push_back(new TGraphErrors(ndatabins));
+		string name=("sys_");name.append(wl[iw]);
+		intenssysgraphs[iw]->SetName(name.c_str());
+		intenssysgraphs[iw]->SetTitle(name.c_str());
+		intenssysgraphs[iw]->SetLineColor(syscolor);
+		intenssysgraphs[iw]->SetFillColor(syscolor);
+		intenssysgraphs[iw]->SetDrawOption("2");
+		graphs[iw]->Add(intenssysgraphs[iw],"2");
+
+
+
+		graphs[iw]->SetName(wl[iw].c_str());
+		graphs[iw]->SetTitle(wl[iw].c_str());
+		graphs[iw]->SetDrawOption("AP");
+		datagraphs.push_back(new TGraphErrors(ndatabins));
+		name="data_";name.append(wl[iw]);
+		datagraphs[iw]->SetName(name.c_str());
+		datagraphs[iw]->SetTitle(name.c_str());
+		datagraphs[iw]->SetDrawOption("AP");
+		//datagraphs[iw]->SetLineColor(kRed);
+		//datagraphs[iw]->SetMarkerColor(kRed);
+
+		graphs[iw]->Add(datagraphs[iw],"P");
+	}
+
+
+
+
+	// build fitgraphs
+	unsigned int nbins=ndatabins;//200;
+	//double mmin=1200.;
+	//double md=10.;
+	std::vector<TGraph*> fitgraphs;
+	std::vector<TGraph*> absphasegraphs;
+
+
+	for(unsigned int iw=0; iw<wl.size();++iw){
+		fitgraphs.push_back(new TGraph(nbins));
+		string name("fit_");name.append(wl[iw]);
+		fitgraphs[iw]->SetName(name.c_str());
+		fitgraphs[iw]->SetTitle(name.c_str());
+		fitgraphs[iw]->SetLineColor(kRed);
+		fitgraphs[iw]->SetLineWidth(2);
+		fitgraphs[iw]->SetMarkerColor(kRed);
+		fitgraphs[iw]->SetDrawOption("AP");
+		//fitgraphs[iw]->SetMarkerStyle(22);
+		graphs[iw]->Add(fitgraphs[iw],"cp");
+		graphs[iw]->Add(getPhaseSpace(tree,fPS,wl[iw]));
+
+		absphasegraphs.push_back(new TGraph(nbins));
+		name="absphase_";name.append(wl[iw]);
+		absphasegraphs[iw]->SetName(name.c_str());
+		absphasegraphs[iw]->SetTitle(name.c_str());
+		absphasegraphs[iw]->SetLineColor(kRed);
+		absphasegraphs[iw]->SetLineWidth(2);
+		absphasegraphs[iw]->SetMarkerColor(kRed);
+		absphasegraphs[iw]->SetDrawOption("AP");
+
+
+
+	}
+
+	std::vector<TGraph*> compgraphs; // individual components
+	// loop over components and build graphs
+	for(unsigned int ic=0;ic<compset.n();++ic){
+		const pwacomponent* c=compset[ic];
+		std::map<std::string,pwachannel >::const_iterator it=c->channels().begin();
+		while(it!=c->channels().end()){
+			string name=c->name();name.append("__");
+			name.append(it->first);
+			TGraph* gcomp=new TGraph(nbins);
+			gcomp->SetName(name.c_str());
+			gcomp->SetTitle(name.c_str());
+			unsigned int color=kBlue;
+			if(dynamic_cast<const pwabkg*>(c)!=NULL)color=kMagenta;
+			gcomp->SetLineColor(color);
+			gcomp->SetMarkerColor(color);
+
+			compgraphs.push_back(gcomp);
+			graphs[wmap[it->first]]->Add(gcomp,"cp");
+			++it;
+		}// end loop over channels
+
+	}// end loop over components
+
+
+	std::vector<TGraphErrors*> phasedatagraphs;
+	std::vector<TGraphErrors*> phasesysgraphs;
+
+
+	std::vector<TGraphErrors*> realdatagraphs;
+	std::vector<TGraphErrors*> realsysgraphs;
+	std::vector<TGraphErrors*> imagdatagraphs;
+	std::vector<TGraphErrors*> imagsysgraphs;
+
+	std::vector<TGraph*> realfitgraphs;
+	std::vector<TGraph*> imagfitgraphs;
+
+	std::vector<TMultiGraph*> phasegraphs;
+	std::vector<TMultiGraph*> overlapRegraphs;
+	std::vector<TMultiGraph*> overlapImgraphs;
+
+	std::vector<TGraph*> phasefitgraphs;
+	unsigned int c=0;
+
+
+	for(unsigned int iw=0; iw<wl.size();++iw){
+		for(unsigned int iw2=iw+1; iw2<wl.size();++iw2){
+
+
+
+			phasegraphs.push_back(new TMultiGraph);
+			overlapImgraphs.push_back(new TMultiGraph);
+			overlapRegraphs.push_back(new TMultiGraph);
+			string name("dPhi_");name.append(wl[iw]);
+			name.append("---");name.append(wl[iw2]);
+			phasegraphs[c]->SetName(name.c_str());
+			phasegraphs[c]->SetTitle(name.c_str());
+			name="Re_";name.append(wl[iw]);
+			name.append("---");name.append(wl[iw2]);
+			overlapRegraphs[c]->SetName(name.c_str());
+			overlapRegraphs[c]->SetTitle(name.c_str());
+			name="Im_";name.append(wl[iw]);
+			name.append("---");name.append(wl[iw2]);
+			overlapImgraphs[c]->SetName(name.c_str());
+			overlapImgraphs[c]->SetTitle(name.c_str());
+
+			phasesysgraphs.push_back(new TGraphErrors(nbins));
+			name=("dPhi_sys_");name.append(wl[iw]);
+			name.append("---");name.append(wl[iw2]);
+			phasesysgraphs[c]->SetName(name.c_str());
+			phasesysgraphs[c]->SetTitle(name.c_str());
+			phasesysgraphs[c]->SetLineColor(syscolor);
+			phasesysgraphs[c]->SetFillColor(syscolor);
+			phasesysgraphs[c]->SetDrawOption("2");
+			//phasesysgraphs[c]->SetLineWidth(1);
+			//phasesysgraphs[c]->SetFillStyle(1001);
+
+			phasegraphs[c]->Add(phasesysgraphs[c],"2");
+
+
+			phasedatagraphs.push_back(new TGraphErrors(nbins));
+			name=("dPhi_data_");name.append(wl[iw]);
+			name.append("---");name.append(wl[iw2]);
+			phasedatagraphs[c]->SetName(name.c_str());
+			phasedatagraphs[c]->SetTitle(name.c_str());
+			phasegraphs[c]->Add(phasedatagraphs[c],"p");
+
+
+			realsysgraphs.push_back(new TGraphErrors(nbins));
+			name=("RE_sys_");name.append(wl[iw]);
+			name.append("---");name.append(wl[iw2]);
+			realsysgraphs[c]->SetName(name.c_str());
+			realsysgraphs[c]->SetTitle(name.c_str());
+			realsysgraphs[c]->SetLineColor(syscolor);
+			realsysgraphs[c]->SetFillColor(syscolor);
+			realsysgraphs[c]->SetDrawOption("2");
+			overlapRegraphs[c]->Add(realsysgraphs[c],"2");
+
+			imagsysgraphs.push_back(new TGraphErrors(nbins));
+			name=("IM_sys_");name.append(wl[iw]);
+			name.append("---");name.append(wl[iw2]);
+			imagsysgraphs[c]->SetName(name.c_str());
+			imagsysgraphs[c]->SetTitle(name.c_str());
+			imagsysgraphs[c]->SetLineColor(syscolor);
+			imagsysgraphs[c]->SetFillColor(syscolor);
+			imagsysgraphs[c]->SetDrawOption("2");
+			overlapImgraphs[c]->Add(imagsysgraphs[c],"2");
+
+
+			realdatagraphs.push_back(new TGraphErrors(nbins));
+			name=("RE_data_");name.append(wl[iw]);
+			name.append("---");name.append(wl[iw2]);
+			realdatagraphs[c]->SetName(name.c_str());
+			realdatagraphs[c]->SetTitle(name.c_str());
+			overlapRegraphs[c]->Add(realdatagraphs[c],"p");
+
+			imagdatagraphs.push_back(new TGraphErrors(nbins));
+			name=("IM_data_");name.append(wl[iw]);
+			name.append("---");name.append(wl[iw2]);
+			imagdatagraphs[c]->SetName(name.c_str());
+			imagdatagraphs[c]->SetTitle(name.c_str());
+			//imagdatagraphs[c]->SetLineStyle(2);
+			overlapImgraphs[c]->Add(imagdatagraphs[c],"p");
+
+			++c;
+		}
+	}
+
+	c=0;
+	for(unsigned int iw=0; iw<wl.size();++iw){
+		for(unsigned int iw2=iw+1; iw2<wl.size();++iw2){
+			phasefitgraphs.push_back(new TGraph(nbins));
+			string name("dPhi_fit_");name.append(wl[iw]);
+			name.append("---");name.append(wl[iw2]);
+			phasefitgraphs[c]->SetName(name.c_str());
+			phasefitgraphs[c]->SetTitle(name.c_str());
+			phasefitgraphs[c]->SetLineColor(kRed);
+			phasefitgraphs[c]->SetMarkerColor(kRed);
+			phasefitgraphs[c]->SetDrawOption("P");
+			phasefitgraphs[c]->SetMarkerStyle(24);
+			phasefitgraphs[c]->SetMarkerSize(0.2);
+			phasegraphs[c]->Add(phasefitgraphs[c],"cp");
+
+			realfitgraphs.push_back(new TGraph(nbins));
+			name=("Re_fit_");name.append(wl[iw]);
+			name.append("---");name.append(wl[iw2]);
+			realfitgraphs[c]->SetName(name.c_str());
+			realfitgraphs[c]->SetTitle(name.c_str());
+			realfitgraphs[c]->SetLineColor(kRed);
+			realfitgraphs[c]->SetMarkerColor(kRed);
+			realfitgraphs[c]->SetDrawOption("AP");
+			realfitgraphs[c]->SetMarkerStyle(24);
+			realfitgraphs[c]->SetMarkerSize(0.2);
+			overlapRegraphs[c]->Add(realfitgraphs[c],"cp");
+
+			imagfitgraphs.push_back(new TGraph(nbins));
+			name=("Im_fit_");name.append(wl[iw]);
+			name.append("---");name.append(wl[iw2]);
+			imagfitgraphs[c]->SetName(name.c_str());
+			imagfitgraphs[c]->SetTitle(name.c_str());
+			imagfitgraphs[c]->SetLineColor(kRed);
+			//imagfitgraphs[c]->SetLineStyle(2);
+			imagfitgraphs[c]->SetMarkerColor(kRed);
+			imagfitgraphs[c]->SetDrawOption("AP");
+			imagfitgraphs[c]->SetMarkerStyle(24);
+			imagfitgraphs[c]->SetMarkerSize(0.2);
+			overlapImgraphs[c]->Add(imagfitgraphs[c],"cp");
+
+			++c;
+		}
+	}
+
+	std::vector<TGraph2D*> phase2d;
+	c=0;
+	for(unsigned int iw=0; iw<wl.size();++iw){
+		for(unsigned int iw2=iw+1; iw2<wl.size();++iw2){
+			phase2d.push_back(new TGraph2D(nbins));
+			string name("dPhi_2d_");name.append(wl[iw]);
+			name.append("---");name.append(wl[iw2]);
+			phase2d[c]->SetName(name.c_str());
+			phase2d[c]->SetTitle(name.c_str());
+			phase2d[c]->SetLineColor(kRed);
+			phase2d[c]->SetMarkerColor(kRed);
+			//phasegraphs[c]->Add(phasefitgraphs[c],"cp");
+			++c;
+		}
+	}
+
+
+
+
+
+
+	// get data
+	fitResult* rho=0;
+	tree->SetBranchAddress(valBranchName.c_str(),&rho);
+	vector<double> prevps(wl.size());
+	//double mprev=0;
+	vector<double> prevphase(wl.size());
+	double binwidth=MASSSCALE*30; // half binwidth
+	//double w=2*30/10;
+	for(unsigned int i=0;i<ndatabins;++i){
+		tree->GetEntry(i);
+		double m=rho->massBinCenter();
+		double mScaled=m*MASSSCALE;
+		//cout << "MASS: "<<m << endl;
+		double fsps=sqrt(fPS->Eval(rho->massBinCenter()));
+		unsigned int c=0;
+		for(unsigned int iw=0; iw<wl.size();++iw){
+
+			//cout << wl[iw] << endl;
+
+			double ps=rho->phaseSpaceIntegral(wl[iw].c_str())*fsps;
+
+			datagraphs[iw]->SetPoint(i,mScaled,rho->intensity(wl[iw].c_str()));
+			datagraphs[iw]->SetPointError(i,binwidth,rho->intensityErr(wl[iw].c_str()));
+			fitgraphs[iw]->SetPoint(i,mScaled,compset.intensity(wl[iw],m));
+			double absphase=compset.phase(wl[iw],m)*TMath::RadToDeg();
+			if(i>0){
+				double absp=absphase+360;
+				double absm=absphase-360;
+				if(fabs(absphase-prevphase[iw])>fabs(absp-prevphase[iw])){
+					absphase=absp;
+				}
+				else if(fabs(absphase-prevphase[iw])>fabs(absm-prevphase[iw])){
+					absphase=absm;
+				}
+			}
+			prevphase[iw]=absphase;
+			absphasegraphs[iw]->SetPoint(i,mScaled,absphase);
+			if(sysPlotting){
+				double maxIntens=-10000000;
+				double minIntens=10000000;
+				for(unsigned int iSys=0;iSys<sysTrees.size();++iSys){
+					// get data
+					fitResult* rhoSys=0;
+					if(iSys==0)rhoSys=rho;
+					else {
+						sysTrees[iSys]->SetBranchAddress(valBranchName.c_str(),&rhoSys);
+						sysTrees[iSys]->GetEntry(i);
+					}
+					// rename one wave
+					string mywave1=wl[iw];
+
+
+					if(mywave1=="1-1++0+pi-_01_rho1700=pi-+_10_pi1300=pi+-_00_sigma.amp" && iSys>0)mywave1="1-1++0+pi-_01_eta11600=pi-+_10_pi1300=pi+-_00_sigma.amp";
+
+					// check if waves are in fit
+					if(rhoSys->waveIndex(mywave1)==-1){
+						delete rhoSys;
+						continue;
+					}
+					double myI=rhoSys->intensity(mywave1.c_str());
+					if(maxIntens<myI)maxIntens=myI;
+					if(minIntens>myI)minIntens=myI;
+					if(iSys>0)delete rhoSys;
+				} // end loop over systematic trees
+
+				intenssysgraphs[iw]->SetPoint(i,mScaled,(maxIntens+minIntens)*0.5);
+				intenssysgraphs[iw]->SetPointError(i,binwidth,(maxIntens-minIntens)*0.5);
+			}
+
+			//cout << "getting phases" << endl;
+
+			// second loop to get phase differences
+			unsigned int wi1=rho->waveIndex(wl[iw].c_str());
+
+			for(unsigned int iw2=iw+1; iw2<wl.size();++iw2){
+				//double ps2=rho->phaseSpaceIntegral(wl[iw2].c_str())*fsps;
+
+				unsigned int wi2=rho->waveIndex(wl[iw2].c_str());
+				complex<double> r=rho->spinDensityMatrixElem(wi1,wi2);
+				TMatrixT<double> rCov=rho->spinDensityMatrixElemCov(wi1,wi2);
+
+				realdatagraphs[c]->SetPoint(i,
+				                            mScaled,
+				                            r.real());
+				realdatagraphs[c]->SetPointError(i,
+				                                 binwidth,
+				                                 sqrt(rCov[0][0]));
+				imagdatagraphs[c]->SetPoint(i,
+				                            mScaled,
+				                            r.imag());
+
+				imagdatagraphs[c]->SetPointError(i,
+				                                 binwidth,
+				                                 sqrt(rCov[1][1]));
+
+
+				double dataphi=rho->phase(wl[iw].c_str(),wl[iw2].c_str());
+
+				phasedatagraphs[c]->SetPoint(i,mScaled,dataphi);
+
+				TVector2 v;v.SetMagPhi(1,rho->phase(wl[iw].c_str(),
+				                                    wl[iw2].c_str())/TMath::RadToDeg());
+				phase2d[c]->SetPoint(i,v.X(),v.Y(),mScaled);
+
+				phasedatagraphs[c]->SetPointError(i,binwidth,
+				                                  rho->phaseErr(wl[iw].c_str(),
+				                                                wl[iw2].c_str()));
+				double fitphase=compset.phase(wl[iw],wl[iw2],m)*TMath::RadToDeg();
+
+				if(sysPlotting){
+					//cerr << "start sysplotting" << endl;
+					// loop over systematics files
+					double maxPhase=-10000;
+					double minPhase=10000;
+					double maxRe=-10000000;
+					double minRe=10000000;
+					double maxIm=-10000000;
+					double minIm=10000000;
+
+					for(unsigned int iSys=0;iSys<sysTrees.size();++iSys){
+						//cerr << iSys;
+						// get data
+						fitResult* rhoSys=0;
+						if(iSys==0)rhoSys=rho;
+						else {
+							sysTrees[iSys]->SetBranchAddress(valBranchName.c_str(),&rhoSys);
+							if(i<sysTrees[iSys]->GetEntries()) sysTrees[iSys]->GetEntry(i);
+							else{
+								delete rhoSys;
+								continue;
+							}
+						}
+						// rename one wave
+						string mywave1=wl[iw];
+						string mywave2=wl[iw2];
+
+						if(mywave1=="1-1++0+pi-_01_rho1700=pi-+_10_pi1300=pi+-_00_sigma.amp" && iSys>0)mywave1="1-1++0+pi-_01_eta11600=pi-+_10_pi1300=pi+-_00_sigma.amp";
+						if(mywave2=="1-1++0+pi-_01_rho1700=pi-+_10_pi1300=pi+-_00_sigma.amp" && iSys>0)mywave2="1-1++0+pi-_01_eta11600=pi-+_10_pi1300=pi+-_00_sigma.amp";
+
+						// check if waves are in fit
+						if(rhoSys==NULL || rhoSys->waveIndex(mywave1.c_str())==-1 || rhoSys->waveIndex(mywave2.c_str()) ==-1){
+							delete rhoSys;
+							continue;
+						}
+						// get correct wave indices!!!
+						unsigned int wi1Sys=rhoSys->waveIndex(mywave1.c_str());
+						unsigned int wi2Sys=rhoSys->waveIndex(mywave2.c_str());
+
+						double myphi=rhoSys->phase(mywave1.c_str(),mywave2.c_str());
+						double myphiplus=myphi+360;
+						double myphiminus=myphi-360;
+						// translate by 2pi to get closest solution to fit
+						if(fabs(myphiplus-dataphi)<fabs(myphi-dataphi)){
+							myphi=myphiplus;
+							//cout << "myphiminus" << endl;
+						}
+						if(fabs(myphiminus-dataphi)<fabs(myphi-dataphi)){
+							myphi=myphiminus;
+							//cout << "myphiplus" << endl;
+						}
+
+						if(myphi>maxPhase)maxPhase=myphi;
+						if(myphi<minPhase)minPhase=myphi;
+
+						// real and imag part:
+						complex<double> r=rhoSys->spinDensityMatrixElem(wi1Sys,wi2Sys);
+						if(maxRe<r.real())maxRe=r.real();
+						if(minRe>r.real())minRe=r.real();
+						if(maxIm<r.imag())maxIm=r.imag();
+						if(minIm>r.imag())minIm=r.imag();
+						if(iSys>0)delete rhoSys;
+						rhoSys=0;
+					}// end loop over sys trees
+					// cerr << "loop over systrees finished" << endl;
+
+					phasesysgraphs[c]->SetPoint(i,mScaled,(maxPhase+minPhase)*0.5);
+					phasesysgraphs[c]->SetPointError(i,binwidth,(maxPhase-minPhase)*0.5);
+
+					realsysgraphs[c]->SetPoint(i,mScaled,(maxRe+minRe)*0.5);
+					realsysgraphs[c]->SetPointError(i,binwidth,(maxRe-minRe)*0.5);
+					imagsysgraphs[c]->SetPoint(i,mScaled,(maxIm+minIm)*0.5);
+					imagsysgraphs[c]->SetPointError(i,binwidth,(maxIm-minIm)*0.5);
+
+
+				}// end if sysplotting
+				//cerr << "sysplotting finished" << endl;
+
+				phasefitgraphs[c]->SetPoint(i,mScaled,fitphase);
+
+				complex<double> fitval=compset.overlap(wl[iw],wl[iw2],m);
+
+				realfitgraphs[c]->SetPoint(i,mScaled,fitval.real());
+				imagfitgraphs[c]->SetPoint(i,mScaled,fitval.imag());
+
+
+				c++;
+			}// end inner loop over waves
+
+			prevps[iw]=ps;
+
+
+		} // end loop over waves
+		//cerr << "outer loop over waves finished" << endl;
+		// loop over components to fill individual graphs
+		unsigned int compcount=0;
+		for(unsigned int ic=0;ic<compset.n();++ic){
+			const pwacomponent* c=compset[ic];
+			std::map<std::string,pwachannel >::const_iterator it=c->channels().begin();
+			while(it!=c->channels().end()){
+				double I=norm(c->val(m)*it->second.C())*it->second.ps(m)*compset.ps(m);
+				compgraphs[compcount]->SetPoint(i,mScaled,I);
+				++compcount;
+				++it;
+			} // end loop over channels
+		}// end loop over components
+
+		cerr << "Finished plotting mass-bin " << m << endl;
+		//mprev=m;
+	}
+	cerr << "Finished Loop Over DataBins" << endl;
+
+
+
+	//    for(unsigned int im=0;im<nbins;++im){ // fine loop in masses -> fits
+
+	//      double m=mmin+im*md;
+	//      for(unsigned int iw=0; iw<wl.size();++iw){
+	//        fitgraphs[iw]->SetPoint(im,m,compset.intensity(wl[iw],m));
+	//      } // end loop over waves
+
+
+	//    }// end loop over mass bins
+
+
+
+
+
+	TFile* outfile=TFile::Open(outFileName.c_str(),"RECREATE");
+	for(unsigned int iw=0; iw<wl.size();++iw){
+		TGraph* g=(TGraph*)graphs[iw]->GetListOfGraphs()->At(3);
+		for(unsigned int ib=0;ib<nbins;++ib){
+			double m,ps;g->GetPoint(ib,m,ps);
+			g->SetPoint(ib,m,ps*500.);
+		}
+
+		graphs[iw]->Write();
+		//absphasegraphs[iw]->Write();
+	}
+
+
+	for(unsigned int iw=0; iw<phasegraphs.size();++iw){
+
+		/// rectivfy phase graphs
+
+		unsigned int refbin=6;
+		double m;
+		double predph;
+		phasedatagraphs[iw]->GetPoint(refbin,m,predph);
+		double prefph;
+		phasefitgraphs[iw]->GetPoint(refbin,m,prefph);
+		for(unsigned int ib=refbin+1;ib<nbins;++ib){
+			double dph; phasedatagraphs[iw]->GetPoint(ib,m,dph);
+			double fph; phasefitgraphs[iw]->GetPoint(ib,m,fph);
+			double dp,dm;dp=dph+360;dm=dph-360;
+			double fp,fm;fp=fph+360;fm=fph-360;
+			if(1){
+				if(fabs(fp-prefph)<fabs(fph-prefph) && fabs(fp-prefph)<fabs(fm-prefph))
+					phasefitgraphs[iw]->SetPoint(ib,m,fp);
+				else if(fabs(fm-prefph)<fabs(fph-prefph) && fabs(fm-prefph)<fabs(fp-prefph))
+					phasefitgraphs[iw]->SetPoint(ib,m,fm);
+				phasefitgraphs[iw]->GetPoint(ib,m,prefph);
+
+				if(fabs(dp-prefph)<fabs(dph-prefph) && fabs(dp-prefph)<fabs(dm-prefph))
+					phasedatagraphs[iw]->SetPoint(ib,m,dp);
+				else if(fabs(dm-prefph)<fabs(dph-prefph) && fabs(dm-prefph)<fabs(dp-prefph))
+					phasedatagraphs[iw]->SetPoint(ib,m,dm);
+
+
+
+				phasedatagraphs[iw]->GetPoint(ib,m,predph);
+
+
+
+				// put systematic error closest to fit/data
+				double sph; phasesysgraphs[iw]->GetPoint(ib,m,sph);
+				double sp,sm;sp=sph+360;sm=sph-360;
+				if(fabs(sp-prefph)<fabs(sph-prefph) && fabs(sp-prefph)<fabs(sm-prefph))
+					phasesysgraphs[iw]->SetPoint(ib,m,sp);
+				else if(fabs(sm-prefph)<fabs(sph-prefph) && fabs(sm-prefph)<fabs(sp-prefph))
+					phasesysgraphs[iw]->SetPoint(ib,m,sm);
+
+
+			}
+		}
+		// backward:
+		phasedatagraphs[iw]->GetPoint(refbin,m,predph);
+		phasefitgraphs[iw]->GetPoint(refbin,m,prefph);
+		for(unsigned int i=0;i<refbin;++i){
+			unsigned int ib=refbin-i-1;
+			double dph; phasedatagraphs[iw]->GetPoint(ib,m,dph);
+			double fph; phasefitgraphs[iw]->GetPoint(ib,m,fph);
+			double dp,dm;dp=dph+360;dm=dph-360;
+			double fp,fm;fp=fph+360;fm=fph-360;
+			if(1){
+
+				if(fabs(fp-prefph)<fabs(fph-prefph) && fabs(fp-prefph)<fabs(fm-prefph)){
+					phasefitgraphs[iw]->SetPoint(ib,m,fp);
+
+				}
+				else if(fabs(fm-prefph)<fabs(fph-prefph) && fabs(fm-prefph)<fabs(fp-prefph)){
+					phasefitgraphs[iw]->SetPoint(ib,m,fm);
+
+				}
+
+				phasefitgraphs[iw]->GetPoint(ib,m,prefph);
+
+
+
+				if(fabs(dp-prefph)<fabs(dph-prefph) && fabs(dp-prefph)<fabs(dm-prefph)){
+					phasedatagraphs[iw]->SetPoint(ib,m,dp);
+				}
+
+				else if(fabs(dm-prefph)<fabs(dph-prefph) && fabs(dm-prefph)<fabs(dp-prefph)){
+					phasedatagraphs[iw]->SetPoint(ib,m,dm);
+				}
+
+				phasedatagraphs[iw]->GetPoint(ib,m,predph);
+
+
+				// put systematic error closest to fit
+				double sph; phasesysgraphs[iw]->GetPoint(ib,m,sph);
+				double sp,sm;sp=sph+360;sm=sph-360;
+				if(fabs(sp-predph)<fabs(sph-predph) && fabs(sp-predph)<fabs(sm-predph))
+					phasesysgraphs[iw]->SetPoint(ib,m,sp);
+				else if(fabs(sm-predph)<fabs(sph-predph) && fabs(sm-predph)<fabs(sp-predph))
+					phasesysgraphs[iw]->SetPoint(ib,m,sm);
+
+
+			}
+		}
+
+
+		phasegraphs[iw]->Write();
+		phasesysgraphs[iw]->Write();
+		overlapRegraphs[iw]->Write();
+		overlapImgraphs[iw]->Write();
+		//phase2d[iw]->Write();
+	} // end loop over waves
+
+	fPS->Write("fPS");
+
+	outfile->Close();
+
+	return 0;
+
 }